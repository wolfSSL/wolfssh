/* internal.c
 *
 * Copyright (C) 2014-2020 wolfSSL Inc.
 *
 * This file is part of wolfSSH.
 *
 * wolfSSH is free software; you can redistribute it and/or modify
 * it under the terms of the GNU General Public License as published by
 * the Free Software Foundation; either version 3 of the License, or
 * (at your option) any later version.
 *
 * wolfSSH is distributed in the hope that it will be useful,
 * but WITHOUT ANY WARRANTY; without even the implied warranty of
 * MERCHANTABILITY or FITNESS FOR A PARTICULAR PURPOSE.  See the
 * GNU General Public License for more details.
 *
 * You should have received a copy of the GNU General Public License
 * along with wolfSSH.  If not, see <http://www.gnu.org/licenses/>.
 */


/*
 * The internal module contains the private data and functions. The public
 * API calls into this module to do the work of processing the connections.
 */


#ifdef HAVE_CONFIG_H
    #include <config.h>
#endif

#include <wolfssh/ssh.h>
#include <wolfssh/internal.h>
#include <wolfssh/log.h>
#include <wolfssl/wolfcrypt/asn.h>
#ifndef WOLFSSH_NO_DH
    #include <wolfssl/wolfcrypt/dh.h>
#endif
#include <wolfssl/wolfcrypt/rsa.h>
#include <wolfssl/wolfcrypt/ecc.h>
#include <wolfssl/wolfcrypt/hmac.h>
#include <wolfssl/wolfcrypt/integer.h>
#include <wolfssl/wolfcrypt/signature.h>

#ifdef NO_INLINE
    #include <wolfssh/misc.h>
#else
    #define WOLFSSH_MISC_INCLUDED
    #include "src/misc.c"
#endif


/*
Flags:
  HAVE_WC_ECC_SET_RNG
    Set by configure if wc_ecc_set_rng() discovered in wolfCrypt.  Disables
    use of the function if the flag isn't set. If using wolfCrypt v4.5.0 or
    later, and not building with configure, set this flag.
    default: off
  WOLFSSH_NO_HMAC_SHA1
    Set when HMAC or SHA1 are disabled. Set to disable HMAC-SHA1 support.
  WOLFSSH_NO_HMAC_SHA1_96
    Set when HMAC or SHA1 are disabled. Set to disable HMAC-SHA1-96 support.
  WOLFSSH_NO_HMAC_SHA2_256
    Set when HMAC or SHA2-256 are disabled. Set to disable HMAC-SHA2-256
    support.
  WOLFSSH_NO_DH_GROUP1_SHA1
    Set when DH or SHA1 are disabled. Set to disable use of DH (Oakley 1) and
    SHA1 support.
  WOLFSSH_NO_DH_GROUP14_SHA1
    Set when DH or SHA1 are disabled. Set to disable use of DH (Oakley 14) and
    SHA1 support.
  WOLFSSH_NO_DH_GEX_SHA256
    Set when DH or SHA2-256 are disabled. Set to disable use of DH group
    exchange and SHA2-256 support.
  WOLFSSH_NO_ECDH_SHA2_NISTP256
    Set when ECC or SHA2-256 are disabled. Set to disable use of ECDHE key
    exchange with prime NISTP256.
  WOLFSSH_NO_ECDH_SHA2_NISTP384
    Set when ECC or SHA2-384 are disabled. Set to disable use of ECDHE key
    exchange with prime NISTP384.
  WOLFSSH_NO_ECDH_SHA2_NISTP521
    Set when ECC or SHA2-512 are disabled. Set to disable use of ECDHE key
    exchange with prime NISTP521.
  WOLFSSH_NO_ECDH_SHA2_ED25519
    Set when ED25519 or SHA2-256 are disabled. Set to disable use of ECDHE key
    exchange with prime ED25519. (It just decodes the ID for output.)
  WOLFSSH_NO_RSA
    Set when RSA is disabled. Set to disable use of RSA server and user
    authentication.
  WOLFSSH_NO_SSH_RSA_SHA1
    Set when RSA or SHA1 are disabled. Set to disable use of RSA server
    authentication.
  WOLFSSH_NO_ECDSA
    Set when ECC is disabled. Set to disable use of ECDSA server and user
    authentication.
  WOLFSSH_NO_ECDSA_SHA2_NISTP256
    Set when ECC or SHA2-256 are disabled. Set to disable use of ECDSA server
    authentication with prime NISTP256.
  WOLFSSH_NO_ECDSA_SHA2_NISTP384
    Set when ECC or SHA2-384 are disabled. Set to disable use of ECDSA server
    authentication with prime NISTP384.
  WOLFSSH_NO_ECDSA_SHA2_NISTP521
    Set when ECC or SHA2-512 are disabled. Set to disable use of ECDSA server
    authentication with prime NISTP521.
  WOLFSSH_NO_AES_CBC
    Set when AES or AES-CBC are disabled. Set to disable use of AES-CBC
    encryption.
  WOLFSSH_NO_AES_CTR
    Set when AES or AES-CTR are disabled. Set to disable use of AES-CTR
    encryption.
  WOLFSSH_NO_AES_GCM
    Set when AES or AES-GCM are disabled. Set to disable use of AES-GCM
    encryption.
  WOLFSSH_NO_AEAD
    Set when AES-GCM is disabled. Set to disable use of AEAD ciphers for
    encryption. Setting this will force all AEAD ciphers off.
  WOLFSSH_NO_DH
    Set when all DH algorithms are disabled. Set to disable use of all DH
    algorithms for key agreement. Setting this will force all DH key agreement
    algorithms off.
  WOLFSSH_NO_ECDH
    Set when all ECDH algorithms are disabled. Set to disable use of all ECDH
    algorithms for key agreement. Setting this will force all ECDH key agreement
    algorithms off.
*/


static const char sshProtoIdStr[] = "SSH-2.0-wolfSSHv"
                                    LIBWOLFSSH_VERSION_STRING
                                    "\r\n";
static const char OpenSSH[] = "SSH-2.0-OpenSSH";


const char* GetErrorString(int err)
{
    (void)err;

#ifdef NO_WOLFSSH_STRINGS
    return "No wolfSSH strings available";
#else
    switch (err) {
        case WS_ERROR:
            return "general function failure";

        case WS_BAD_ARGUMENT:
            return "bad function argument";

        case WS_MEMORY_E:
            return "memory allocation failure";

        case WS_BUFFER_E:
            return "input/output buffer size error";

        case WS_PARSE_E:
            return "general parsing error";

        case WS_NOT_COMPILED:
            return "feature not compiled in";

        case WS_OVERFLOW_E:
            return "would overflow if continued failure";

        case WS_BAD_USAGE:
            return "bad example usage";

        case WS_SOCKET_ERROR_E:
            return "socket error";

        case WS_WANT_READ:
            return "I/O callback would read block error";

        case WS_WANT_WRITE:
            return "I/O callback would write block error";

        case WS_RECV_OVERFLOW_E:
            return "receive buffer overflow";

        case WS_VERSION_E:
            return "peer version unsupported";

        case WS_SEND_OOB_READ_E:
            return "attempted to read buffer out of bounds";

        case WS_INPUT_CASE_E:
            return "bad process input state, programming error";

        case WS_BAD_FILETYPE_E:
            return "bad filetype";

        case WS_UNIMPLEMENTED_E:
            return "feature not implemented";

        case WS_RSA_E:
            return "RSA buffer error";

        case WS_BAD_FILE_E:
            return "bad file";

        case WS_INVALID_ALGO_ID:
            return "invalid algorithm id";

        case WS_DECRYPT_E:
            return "decrypt error";

        case WS_ENCRYPT_E:
            return "encrypt error";

        case WS_VERIFY_MAC_E:
            return "verify mac error";

        case WS_CREATE_MAC_E:
            return "create mac error";

        case WS_RESOURCE_E:
            return "insufficient resources for new channel";

        case WS_INVALID_CHANTYPE:
            return "peer requested invalid channel type";

        case WS_INVALID_CHANID:
            return "peer requested invalid channel id";

        case WS_INVALID_USERNAME:
            return "invalid user name";

        case WS_CRYPTO_FAILED:
            return "crypto action failed";

        case WS_INVALID_STATE_E:
            return "invalid state";

        case WS_EOF:
            return "end of file";

        case WS_REKEYING:
            return "rekeying with peer";

        case WS_INVALID_PRIME_CURVE:
            return "invalid prime curve in ecc";

        case WS_ECC_E:
            return "ECDSA buffer error";

        case WS_CHANOPEN_FAILED:
            return "peer returned channel open failure";

        case WS_CHANNEL_CLOSED:
            return "channel closed";

        case WS_INVALID_PATH_E:
            return "invalid file or directory path";

        case WS_SCP_CMD_E:
            return "invalid scp command";

        case WS_SCP_BAD_MSG_E:
            return "invalid scp message received from peer";

        case WS_SCP_PATH_LEN_E:
            return "scp path length error";

        case WS_SCP_TIMESTAMP_E:
            return "scp timestamp message error";

        case WS_SCP_DIR_STACK_EMPTY_E:
            return "scp directory stack empty";

        case WS_SCP_CONTINUE:
            return "scp continue operation";

        case WS_SCP_ABORT:
            return "scp abort operation";

        case WS_SCP_ENTER_DIR:
            return "scp enter directory operation";

        case WS_SCP_EXIT_DIR:
            return "scp exit directory operation";

        case WS_SCP_EXIT_DIR_FINAL:
            return "scp final exit directory operation";

        case WS_SCP_COMPLETE:
            return "scp operation complete";

        case WS_SCP_INIT:
            return "scp operation verified";

        case WS_MATCH_KEX_ALGO_E:
            return "cannot match KEX algo with peer";

        case WS_MATCH_KEY_ALGO_E:
            return "cannot match key algo with peer";

        case WS_MATCH_ENC_ALGO_E:
            return "cannot match encrypt algo with peer";

        case WS_MATCH_MAC_ALGO_E:
            return "cannot match MAC algo with peer";

        case WS_PERMISSIONS:
            return "file permissions error";

        case WS_SFTP_COMPLETE:
            return "sftp connection established";

        case WS_NEXT_ERROR:
            return "Getting next value/state results in error";

        case WS_CHAN_RXD:
            return "Channel data received";

        case WS_INVALID_EXTDATA:
            return "invalid extended data type";

        case WS_SFTP_BAD_REQ_ID:
            return "sftp bad request id";

        case WS_SFTP_BAD_REQ_TYPE:
            return "sftp bad request response type";

        case WS_SFTP_STATUS_NOT_OK:
            return "sftp status not OK";

        case WS_SFTP_FILE_DNE:
            return "sftp file does not exist";

        case WS_SIZE_ONLY:
            return "Only getting the size of buffer needed";

        case WS_CLOSE_FILE_E:
            return "Unable to close local file";

        case WS_PUBKEY_REJECTED_E:
            return "server's public key is rejected";

        case WS_EXTDATA:
            return "Extended Data available to be read";

        case WS_USER_AUTH_E:
            return "User authentication error";

        case WS_SSH_NULL_E:
            return "ssh pointer was null";

        case WS_SSH_CTX_NULL_E:
            return "ssh ctx pointer was null";

        case WS_CHANNEL_NOT_CONF:
            return "channel open not confirmed";

        case WS_CHANGE_AUTH_E:
            return "changing auth type attempt";

        case WS_WINDOW_FULL:
            return "peer's channel window full";

        case WS_MISSING_CALLBACK:
            return "missing a callback function";

        case WS_DH_SIZE_E:
            return "DH prime group size larger than expected";

        case WS_PUBKEY_SIG_MIN_E:
            return "pubkey signature too small";

        case WS_AGENT_NULL_E:
            return "agent pointer was null";

        case WS_AGENT_NO_KEY_E:
            return "agent doesn't have requested key";

        case WS_AGENT_CXN_FAIL:
            return "agent connection failed";

        default:
            return "Unknown error code";
    }
#endif
}


static int wsHighwater(byte dir, void* ctx)
{
    int ret = WS_SUCCESS;

    (void)dir;

    if (ctx) {
        WOLFSSH* ssh = (WOLFSSH*)ctx;

        WLOG(WS_LOG_DEBUG, "HIGHWATER MARK: (%u) %s",
             wolfSSH_GetHighwater(ssh),
             (dir == WOLFSSH_HWSIDE_RECEIVE) ? "receive" : "transmit");

        ret = wolfSSH_TriggerKeyExchange(ssh);
    }

    return ret;
}


/* returns WS_SUCCESS on success */
static INLINE int HighwaterCheck(WOLFSSH* ssh, byte side)
{
    int ret = WS_SUCCESS;

    if (!ssh->highwaterFlag && ssh->highwaterMark &&
        (ssh->txCount >= ssh->highwaterMark ||
         ssh->rxCount >= ssh->highwaterMark)) {

        WLOG(WS_LOG_DEBUG, "%s over high water mark",
             (side == WOLFSSH_HWSIDE_TRANSMIT) ? "Transmit" : "Receive");

        ssh->highwaterFlag = 1;

        if (ssh->ctx->highwaterCb)
            ret = ssh->ctx->highwaterCb(side, ssh->highwaterCtx);
    }
    return ret;
}


static HandshakeInfo* HandshakeInfoNew(void* heap)
{
    HandshakeInfo* newHs;

    WLOG(WS_LOG_DEBUG, "Entering HandshakeInfoNew()");
    newHs = (HandshakeInfo*)WMALLOC(sizeof(HandshakeInfo),
                                    heap, DYNTYPE_HS);
    if (newHs != NULL) {
        WMEMSET(newHs, 0, sizeof(HandshakeInfo));
        newHs->kexId = ID_NONE;
        newHs->pubKeyId  = ID_NONE;
        newHs->encryptId = ID_NONE;
        newHs->macId = ID_NONE;
        newHs->blockSz = MIN_BLOCK_SZ;
        newHs->hashId = WC_HASH_TYPE_NONE;
        newHs->eSz = sizeof newHs->e;
        newHs->xSz = sizeof newHs->x;
#ifndef WOLFSSH_NO_DH_GEX_SHA256
        newHs->dhGexMinSz = WOLFSSH_DEFAULT_GEXDH_MIN;
        newHs->dhGexPreferredSz = WOLFSSH_DEFAULT_GEXDH_PREFERRED;
        newHs->dhGexMaxSz = WOLFSSH_DEFAULT_GEXDH_MAX;
#endif
    }

    return newHs;
}


static void HandshakeInfoFree(HandshakeInfo* hs, void* heap)
{
    (void)heap;

    WLOG(WS_LOG_DEBUG, "Entering HandshakeInfoFree()");
    if (hs) {
        WFREE(hs->kexInit, heap, DYNTYPE_STRING);
#ifndef WOLFSSH_NO_DH
        WFREE(hs->primeGroup, heap, DYNTYPE_MPINT);
        WFREE(hs->generator, heap, DYNTYPE_MPINT);
#endif
        ForceZero(hs, sizeof(HandshakeInfo));
        WFREE(hs, heap, DYNTYPE_HS);
    }
}


#ifdef DEBUG_WOLFSSH

static const char cannedBanner[] =
    "CANNED BANNER\r\n"
    "This server is an example test server. "
    "It should have its own banner, but\r\n"
    "it is currently using a canned one in "
    "the library. Be happy or not.\r\n";
static const word32 cannedBannerSz = sizeof(cannedBanner) - 1;

#endif /* DEBUG_WOLFSSH */


WOLFSSH_CTX* CtxInit(WOLFSSH_CTX* ctx, byte side, void* heap)
{
    WLOG(WS_LOG_DEBUG, "Entering CtxInit()");

    if (ctx == NULL)
        return ctx;

    WMEMSET(ctx, 0, sizeof(WOLFSSH_CTX));

    if (heap)
        ctx->heap = heap;

    ctx->side = side;
#ifndef WOLFSSH_USER_IO
    ctx->ioRecvCb = wsEmbedRecv;
    ctx->ioSendCb = wsEmbedSend;
#endif /* WOLFSSH_USER_IO */
    ctx->highwaterMark = DEFAULT_HIGHWATER_MARK;
    ctx->highwaterCb = wsHighwater;
#if defined(WOLFSSH_SCP) && !defined(WOLFSSH_SCP_USER_CALLBACKS)
    ctx->scpRecvCb = wsScpRecvCallback;
    ctx->scpSendCb = wsScpSendCallback;
#endif /* WOLFSSH_SCP */
#ifdef DEBUG_WOLFSSH
    ctx->banner = cannedBanner;
    ctx->bannerSz = cannedBannerSz;
#endif /* DEBUG_WOLFSSH */
    ctx->windowSz = DEFAULT_WINDOW_SZ;
    ctx->maxPacketSz = DEFAULT_MAX_PACKET_SZ;

    return ctx;
}


void CtxResourceFree(WOLFSSH_CTX* ctx)
{
    WLOG(WS_LOG_DEBUG, "Entering CtxResourceFree()");

    if (ctx->privateKey) {
        ForceZero(ctx->privateKey, ctx->privateKeySz);
        WFREE(ctx->privateKey, ctx->heap, DYNTYPE_PRIVKEY);
    }
}


WOLFSSH* SshInit(WOLFSSH* ssh, WOLFSSH_CTX* ctx)
{
#if defined(STM32F2) || defined(STM32F4) || defined(FREESCALE_MQX)
    /* avoid name conflict in "stm32fnnnxx.h" */
    #undef  RNG
    #define RNG WC_RNG
#endif
    HandshakeInfo* handshake;
    WC_RNG*        rng;
    void*          heap;

    WLOG(WS_LOG_DEBUG, "Entering SshInit()");

    if (ssh == NULL || ctx == NULL)
        return ssh;
    heap = ctx->heap;

    handshake = HandshakeInfoNew(heap);
    rng = (WC_RNG*)WMALLOC(sizeof(WC_RNG), heap, DYNTYPE_RNG);

    if (handshake == NULL || rng == NULL || wc_InitRng(rng) != 0) {

        WLOG(WS_LOG_DEBUG, "SshInit: Cannot allocate memory.\n");
        WFREE(handshake, heap, DYNTYPE_HS);
        WFREE(rng, heap, DYNTYPE_RNG);
        WFREE(ssh, heap, DYNTYPE_SSH);
        return NULL;
    }

    WMEMSET(ssh, 0, sizeof(WOLFSSH));  /* default init to zeros */

    ssh->ctx         = ctx;
    ssh->error       = WS_SUCCESS;
#ifdef USE_WINDOWS_API
    ssh->rfd         = INVALID_SOCKET;
    ssh->wfd         = INVALID_SOCKET;
#else
    ssh->rfd         = -1;         /* set to invalid */
    ssh->wfd         = -1;         /* set to invalid */
#endif
    ssh->ioReadCtx   = &ssh->rfd;  /* prevent invalid access if not correctly */
    ssh->ioWriteCtx  = &ssh->wfd;  /* set */
    ssh->highwaterMark = ctx->highwaterMark;
    ssh->highwaterCtx  = (void*)ssh;
    ssh->reqSuccessCtx = (void*)ssh;
    ssh->fs            = NULL;
    ssh->acceptState = ACCEPT_BEGIN;
    ssh->clientState = CLIENT_BEGIN;
    ssh->isKeying    = 1;
    ssh->authId      = ID_USERAUTH_PUBLICKEY;
    ssh->supportedAuth[0] = ID_USERAUTH_PUBLICKEY;
    ssh->supportedAuth[1] = ID_USERAUTH_PASSWORD;
    ssh->supportedAuth[2] = ID_NONE; /* ID_NONE is treated as empty slot */
    ssh->nextChannel = DEFAULT_NEXT_CHANNEL;
    ssh->blockSz     = MIN_BLOCK_SZ;
    ssh->encryptId   = ID_NONE;
    ssh->macId       = ID_NONE;
    ssh->peerBlockSz = MIN_BLOCK_SZ;
    ssh->rng         = rng;
    ssh->kSz         = sizeof(ssh->k);
    ssh->handshake   = handshake;
    ssh->connectChannelId = WOLFSSH_SESSION_SHELL;
#ifdef WOLFSSH_SCP
    ssh->scpRequestState = SCP_PARSE_COMMAND;
    ssh->scpConfirmMsg   = NULL;
    ssh->scpConfirmMsgSz = 0;
    ssh->scpRecvCtx      = NULL;
    #if !defined(WOLFSSH_SCP_USER_CALLBACKS) && !defined(NO_FILESYSTEM)
    ssh->scpSendCtx      = &(ssh->scpSendCbCtx);
    #else
    ssh->scpSendCtx      = NULL;
    #endif
    ssh->scpFileBuffer   = NULL;
    ssh->scpFileBufferSz = 0;
    ssh->scpFileName     = NULL;
    ssh->scpFileNameSz   = 0;
    ssh->scpTimestamp    = 0;
    ssh->scpATime        = 0;
    ssh->scpMTime        = 0;
    ssh->scpRequestType  = WOLFSSH_SCP_SINGLE_FILE_REQUEST;
    ssh->scpIsRecursive  = 0;
    ssh->scpDirection    = WOLFSSH_SCP_DIR_NONE;
#endif

#ifdef WOLFSSH_SFTP
    ssh->sftpState   = SFTP_BEGIN;
#endif

#ifdef WOLFSSH_AGENT
    ssh->agentEnabled = ctx->agentEnabled;
#endif

    if (BufferInit(&ssh->inputBuffer, 0, ctx->heap) != WS_SUCCESS  ||
        BufferInit(&ssh->outputBuffer, 0, ctx->heap) != WS_SUCCESS ||
        BufferInit(&ssh->extDataBuffer, 0, ctx->heap) != WS_SUCCESS) {

        wolfSSH_free(ssh);
        ssh = NULL;
    }

    return ssh;
}


void SshResourceFree(WOLFSSH* ssh, void* heap)
{
    /* when ssh holds resources, free here */
    (void)heap;

    WLOG(WS_LOG_DEBUG, "Entering sshResourceFree()");

    ShrinkBuffer(&ssh->inputBuffer, 1);
    ShrinkBuffer(&ssh->outputBuffer, 1);
    ShrinkBuffer(&ssh->extDataBuffer, 1);
    ForceZero(ssh->k, ssh->kSz);
    HandshakeInfoFree(ssh->handshake, heap);
    ForceZero(&ssh->keys, sizeof(Keys));
    ForceZero(&ssh->peerKeys, sizeof(Keys));
    if (ssh->rng) {
        wc_FreeRng(ssh->rng);
        WFREE(ssh->rng, heap, DYNTYPE_RNG);
    }
    if (ssh->userName) {
        WFREE(ssh->userName, heap, DYNTYPE_STRING);
    }
    if (ssh->peerProtoId) {
        WFREE(ssh->peerProtoId, heap, DYNTYPE_STRING);
    }
    if (ssh->channelList) {
        WOLFSSH_CHANNEL* cur = ssh->channelList;
        WOLFSSH_CHANNEL* next;
        while (cur) {
            next = cur->next;
            ChannelDelete(cur, heap);
            cur = next;
        }
    }
    wc_AesFree(&ssh->encryptCipher.aes);
    wc_AesFree(&ssh->decryptCipher.aes);

#ifdef WOLFSSH_SCP
    if (ssh->scpConfirmMsg) {
        WFREE(ssh->scpConfirmMsg, ssh->ctx->heap, DYNTYPE_STRING);
        ssh->scpConfirmMsg = NULL;
        ssh->scpConfirmMsgSz = 0;
    }
    if (ssh->scpFileBuffer) {
        ForceZero(ssh->scpFileBuffer, ssh->scpFileBufferSz);
        WFREE(ssh->scpFileBuffer, ssh->ctx->heap, DYNTYPE_BUFFER);
        ssh->scpFileBuffer = NULL;
        ssh->scpFileBufferSz = 0;
    }
    if (ssh->scpFileName) {
        WFREE(ssh->scpFileName, ssh->ctx->heap, DYNTYPE_STRING);
        ssh->scpFileName = NULL;
        ssh->scpFileNameSz = 0;
    }
    if (ssh->scpRecvMsg) {
        WFREE(ssh->scpRecvMsg, ssh->heap, DYNTYPE_STRING);
        ssh->scpRecvMsg = NULL;
        ssh->scpRecvMsgSz = 0;
    }
#ifdef WOLFSSL_NUCLEUS
    WFREE(ssh->scpBasePathDynamic, ssh->ctx->heap, DYNTYPE_BUFFER);
    ssh->scpBasePathDynamic = NULL;
    ssh->scpBasePathSz = 0;
#endif
#endif
#ifdef WOLFSSH_SFTP
    if (ssh->sftpDefaultPath) {
        WFREE(ssh->sftpDefaultPath, ssh->ctx->heap, DYNTYPE_STRING);
        ssh->sftpDefaultPath = NULL;
    }
#endif
}

union wolfSSH_key {
#ifndef WOLFSSH_NO_RSA
    RsaKey rsa;
#endif
#ifndef WOLFSSH_NO_ECDSA
    ecc_key ecc;
#endif
};

int wolfSSH_ProcessBuffer(WOLFSSH_CTX* ctx,
                          const byte* in, word32 inSz,
                          int format, int type)
{
    int dynamicType = 0;
    int ret;
    void* heap = NULL;
    byte* der;
    word32 derSz, scratch = 0;
    union wolfSSH_key *key_ptr = NULL;
#ifndef WOLFSSH_SMALL_STACK
    union wolfSSH_key key;
#endif

    (void)dynamicType;
    (void)heap;

    if (ctx == NULL || in == NULL || inSz == 0)
        return WS_BAD_ARGUMENT;

    if (format != WOLFSSH_FORMAT_ASN1 && format != WOLFSSH_FORMAT_PEM &&
                                         format != WOLFSSH_FORMAT_RAW)
        return WS_BAD_FILETYPE_E;

    if (type == BUFTYPE_CA)
        dynamicType = DYNTYPE_CA;
    else if (type == BUFTYPE_CERT)
        dynamicType = DYNTYPE_CERT;
    else if (type == BUFTYPE_PRIVKEY)
        dynamicType = DYNTYPE_PRIVKEY;
    else
        return WS_BAD_ARGUMENT;

    heap = ctx->heap;

    if (format == WOLFSSH_FORMAT_PEM)
        return WS_UNIMPLEMENTED_E;
    else {
        /* format is ASN1 or RAW */
        der = (byte*)WMALLOC(inSz, heap, dynamicType);
        if (der == NULL)
            return WS_MEMORY_E;
        WMEMCPY(der, in, inSz);
        derSz = inSz;
    }

    /* Maybe decrypt */

    if (type == BUFTYPE_PRIVKEY) {
        if (ctx->privateKey)
            WFREE(ctx->privateKey, heap, dynamicType);
        ctx->privateKey = der;
        ctx->privateKeySz = derSz;
        ctx->useEcc = 0;
    }
    else {
        WFREE(der, heap, dynamicType);
        return WS_UNIMPLEMENTED_E;
    }

    if (type == BUFTYPE_PRIVKEY && format != WOLFSSH_FORMAT_RAW) {
#ifdef WOLFSSH_SMALL_STACK
        key_ptr = WMALLOC(sizeof(union wolfSSH_key), heap, dynamicType);
        if (key_ptr == NULL) {
            WFREE(der, heap, dynamicType);
            return WS_MEMORY_E;
        }
#else
        key_ptr = &key;
#endif /* WOLFSSH_SMALL_STACK */

        /* Check RSA key */
#ifndef WOLFSSH_NO_RSA
        scratch = 0;
        if (wc_InitRsaKey(&key_ptr->rsa, NULL) < 0) {
            ret = WS_RSA_E;
            goto end;
        }

        ret = wc_RsaPrivateKeyDecode(der, &scratch, &key_ptr->rsa, derSz);
        wc_FreeRsaKey(&key_ptr->rsa);

        if (ret < 0) {
#endif
#ifndef WOLFSSH_NO_ECDSA
            /* Couldn't decode as RSA key. Try decoding as ECC key. */
            scratch = 0;
            if (wc_ecc_init_ex(&key_ptr->ecc, ctx->heap, INVALID_DEVID) != 0) {
                ret = WS_ECC_E;
                goto end;
            }

            ret = wc_EccPrivateKeyDecode(ctx->privateKey, &scratch,
                                         &key_ptr->ecc, ctx->privateKeySz);
            if (ret == 0) {
                int curveId = wc_ecc_get_curve_id(key_ptr->ecc.idx);
                if (curveId == ECC_SECP256R1 ||
                    curveId == ECC_SECP384R1 ||
                    curveId == ECC_SECP521R1) {

                    ctx->useEcc = curveId;
                }
                else
                    ret = WS_BAD_FILE_E;
            }
            wc_ecc_free(&key_ptr->ecc);
            if (ret != 0) {
                ret = WS_BAD_FILE_E;
                goto end;
            }
#endif /* ! WOLFSSH_NO_ECDSA */

#ifndef WOLFSSH_NO_RSA
        }
#endif
    }
    ret = WS_SUCCESS;
end:
#ifdef WOLFSSH_SMALL_STACK
    if (key_ptr)
        WFREE(key_ptr, heap, dynamicType);
#endif
    return ret;
}


int GenerateKey(byte hashId, byte keyId,
                byte* key, word32 keySz,
                const byte* k, word32 kSz,
                const byte* h, word32 hSz,
                const byte* sessionId, word32 sessionIdSz)
{
    word32 blocks, remainder;
    wc_HashAlg hash;
    enum wc_HashType enmhashId = (enum wc_HashType)hashId;
    byte kPad = 0;
    byte pad = 0;
    byte kSzFlat[LENGTH_SZ];
    int digestSz;
    int ret;

    if (key == NULL || keySz == 0 ||
        k == NULL || kSz == 0 ||
        h == NULL || hSz == 0 ||
        sessionId == NULL || sessionIdSz == 0) {

        WLOG(WS_LOG_DEBUG, "GK: bad argument");
        return WS_BAD_ARGUMENT;
    }

    digestSz = wc_HashGetDigestSize(enmhashId);
    if (digestSz == 0) {
        WLOG(WS_LOG_DEBUG, "GK: bad hash ID");
        return WS_BAD_ARGUMENT;
    }

    if (k[0] & 0x80) kPad = 1;
    c32toa(kSz + kPad, kSzFlat);

    blocks = keySz / digestSz;
    remainder = keySz % digestSz;

    ret = wc_HashInit(&hash, enmhashId);
    if (ret == WS_SUCCESS)
        ret = wc_HashUpdate(&hash, enmhashId, kSzFlat, LENGTH_SZ);
    if (ret == WS_SUCCESS && kPad)
        ret = wc_HashUpdate(&hash, enmhashId, &pad, 1);
    if (ret == WS_SUCCESS)
        ret = wc_HashUpdate(&hash, enmhashId, k, kSz);
    if (ret == WS_SUCCESS)
        ret = wc_HashUpdate(&hash, enmhashId, h, hSz);
    if (ret == WS_SUCCESS)
        ret = wc_HashUpdate(&hash, enmhashId, &keyId, sizeof(keyId));
    if (ret == WS_SUCCESS)
        ret = wc_HashUpdate(&hash, enmhashId, sessionId, sessionIdSz);

    if (ret == WS_SUCCESS) {
        if (blocks == 0) {
            if (remainder > 0) {
                byte lastBlock[WC_MAX_DIGEST_SIZE];
                ret = wc_HashFinal(&hash, enmhashId, lastBlock);
                if (ret == WS_SUCCESS)
                    WMEMCPY(key, lastBlock, remainder);
            }
        }
        else {
            word32 runningKeySz, curBlock;

            runningKeySz = digestSz;
            ret = wc_HashFinal(&hash, enmhashId, key);

            for (curBlock = 1; curBlock < blocks; curBlock++) {
                ret = wc_HashInit(&hash, enmhashId);
                if (ret != WS_SUCCESS) break;
                ret = wc_HashUpdate(&hash, enmhashId, kSzFlat, LENGTH_SZ);
                if (ret != WS_SUCCESS) break;
                if (kPad)
                    ret = wc_HashUpdate(&hash, enmhashId, &pad, 1);
                if (ret != WS_SUCCESS) break;
                ret = wc_HashUpdate(&hash, enmhashId, k, kSz);
                if (ret != WS_SUCCESS) break;
                ret = wc_HashUpdate(&hash, enmhashId, h, hSz);
                if (ret != WS_SUCCESS) break;
                ret = wc_HashUpdate(&hash, enmhashId, key, runningKeySz);
                if (ret != WS_SUCCESS) break;
                ret = wc_HashFinal(&hash, enmhashId, key + runningKeySz);
                if (ret != WS_SUCCESS) break;
                runningKeySz += digestSz;
            }

            if (remainder > 0) {
                byte lastBlock[WC_MAX_DIGEST_SIZE];
                if (ret == WS_SUCCESS)
                    ret = wc_HashInit(&hash, enmhashId);
                if (ret == WS_SUCCESS)
                    ret = wc_HashUpdate(&hash, enmhashId, kSzFlat, LENGTH_SZ);
                if (ret == WS_SUCCESS && kPad)
                    ret = wc_HashUpdate(&hash, enmhashId, &pad, 1);
                if (ret == WS_SUCCESS)
                    ret = wc_HashUpdate(&hash, enmhashId, k, kSz);
                if (ret == WS_SUCCESS)
                    ret = wc_HashUpdate(&hash, enmhashId, h, hSz);
                if (ret == WS_SUCCESS)
                    ret = wc_HashUpdate(&hash, enmhashId, key, runningKeySz);
                if (ret == WS_SUCCESS)
                    ret = wc_HashFinal(&hash, enmhashId, lastBlock);
                if (ret == WS_SUCCESS)
                    WMEMCPY(key + runningKeySz, lastBlock, remainder);
            }
        }
    }

    if (ret != WS_SUCCESS)
        ret = WS_CRYPTO_FAILED;
    wc_HashFree(&hash, enmhashId);

    return ret;
}


static int GenerateKeys(WOLFSSH* ssh)
{
    Keys* cK;
    Keys* sK;
    byte hashId;
    int ret = WS_SUCCESS;

    if (ssh == NULL)
        ret = WS_BAD_ARGUMENT;
    else {
        if (ssh->ctx->side == WOLFSSH_ENDPOINT_SERVER) {
            cK = &ssh->handshake->peerKeys;
            sK = &ssh->handshake->keys;
        }
        else {
            cK = &ssh->handshake->keys;
            sK = &ssh->handshake->peerKeys;
        }
        hashId = ssh->handshake->hashId;
    }

    if (ret == WS_SUCCESS)
        ret = GenerateKey(hashId, 'A',
                          cK->iv, cK->ivSz,
                          ssh->k, ssh->kSz, ssh->h, ssh->hSz,
                          ssh->sessionId, ssh->sessionIdSz);
    if (ret == WS_SUCCESS)
        ret = GenerateKey(hashId, 'B',
                          sK->iv, sK->ivSz,
                          ssh->k, ssh->kSz, ssh->h, ssh->hSz,
                          ssh->sessionId, ssh->sessionIdSz);
    if (ret == WS_SUCCESS)
        ret = GenerateKey(hashId, 'C',
                          cK->encKey, cK->encKeySz,
                          ssh->k, ssh->kSz, ssh->h, ssh->hSz,
                          ssh->sessionId, ssh->sessionIdSz);
    if (ret == WS_SUCCESS)
        ret = GenerateKey(hashId, 'D',
                          sK->encKey, sK->encKeySz,
                          ssh->k, ssh->kSz, ssh->h, ssh->hSz,
                          ssh->sessionId, ssh->sessionIdSz);
    if (!ssh->handshake->aeadMode) {
        if (ret == WS_SUCCESS)
            ret = GenerateKey(hashId, 'E',
                              cK->macKey, cK->macKeySz,
                              ssh->k, ssh->kSz, ssh->h, ssh->hSz,
                              ssh->sessionId, ssh->sessionIdSz);
        if (ret == WS_SUCCESS)
            ret = GenerateKey(hashId, 'F',
                              sK->macKey, sK->macKeySz,
                              ssh->k, ssh->kSz, ssh->h, ssh->hSz,
                              ssh->sessionId, ssh->sessionIdSz);
    }
#ifdef SHOW_SECRETS
    if (ret == WS_SUCCESS) {
        printf("\n** Showing Secrets **\nK:\n");
        DumpOctetString(ssh->k, ssh->kSz);
        printf("H:\n");
        DumpOctetString(ssh->h, ssh->hSz);
        printf("Session ID:\n");
        DumpOctetString(ssh->sessionId, ssh->sessionIdSz);
        printf("A:\n");
        DumpOctetString(cK->iv, cK->ivSz);
        printf("B:\n");
        DumpOctetString(sK->iv, sK->ivSz);
        printf("C:\n");
        DumpOctetString(cK->encKey, cK->encKeySz);
        printf("D:\n");
        DumpOctetString(sK->encKey, sK->encKeySz);
        printf("E:\n");
        DumpOctetString(cK->macKey, cK->macKeySz);
        printf("F:\n");
        DumpOctetString(sK->macKey, sK->macKeySz);
        printf("\n");
    }
#endif /* SHOW_SECRETS */

    return ret;
}


typedef struct {
    byte id;
    const char* name;
} NameIdPair;


static const NameIdPair NameIdMap[] = {
    { ID_NONE, "none" },

    /* Encryption IDs */
#ifndef WOLFSSH_NO_AES_CBC
    { ID_AES128_CBC, "aes128-cbc" },
    { ID_AES192_CBC, "aes192-cbc" },
    { ID_AES256_CBC, "aes256-cbc" },
#endif
#ifndef WOLFSSH_NO_AES_CTR
    { ID_AES128_CTR, "aes128-ctr" },
    { ID_AES192_CTR, "aes192-ctr" },
    { ID_AES256_CTR, "aes256-ctr" },
#endif
#ifndef WOLFSSH_NO_AES_GCM
    { ID_AES128_GCM, "aes128-gcm@openssh.com" },
    { ID_AES192_GCM, "aes192-gcm@openssh.com" },
    { ID_AES256_GCM, "aes256-gcm@openssh.com" },
#endif

    /* Integrity IDs */
#ifndef WOLFSSH_NO_HMAC_SHA1
    { ID_HMAC_SHA1, "hmac-sha1" },
#endif
#ifndef WOLFSSH_NO_HMAC_SHA1_96
    { ID_HMAC_SHA1_96, "hmac-sha1-96" },
#endif
#ifndef WOLFSSH_NO_HMAC_SHA2_256
    { ID_HMAC_SHA2_256, "hmac-sha2-256" },
#endif

    /* Key Exchange IDs */
#ifndef WOLFSSH_NO_DH_GROUP1_SHA1
    { ID_DH_GROUP1_SHA1, "diffie-hellman-group1-sha1" },
#endif
#ifndef WOLFSSH_NO_DH_GROUP14_SHA1
    { ID_DH_GROUP14_SHA1, "diffie-hellman-group14-sha1" },
#endif
#ifndef WOLFSSH_NO_DH_GEX_SHA256
    { ID_DH_GEX_SHA256, "diffie-hellman-group-exchange-sha256" },
#endif
#ifndef WOLFSSH_NO_ECDH_SHA2_NISTP256
    { ID_ECDH_SHA2_NISTP256, "ecdh-sha2-nistp256" },
#endif
#ifndef WOLFSSH_NO_ECDH_SHA2_NISTP384
    { ID_ECDH_SHA2_NISTP384, "ecdh-sha2-nistp384" },
#endif
#ifndef WOLFSSH_NO_ECDH_SHA2_NISTP521
    { ID_ECDH_SHA2_NISTP521, "ecdh-sha2-nistp521" },
#endif
#ifndef WOLFSSH_NO_ECDH_SHA2_ED25519
    { ID_ECDH_SHA2_ED25519, "curve25519-sha256" },
    { ID_ECDH_SHA2_ED25519_LIBSSH, "curve25519-sha256@libssh.org" },
#endif
#ifndef WOLFSSH_NO_DH_GEX_SHA256
    { ID_DH_GROUP14_SHA256, "diffie-hellman-group14-sha256" },
#endif

    /* Public Key IDs */
#ifndef WOLFSSH_NO_SSH_RSA_SHA1
    { ID_SSH_RSA, "ssh-rsa" },
#endif
#ifndef WOLFSSH_NO_ECDSA_SHA2_NISTP256
    { ID_ECDSA_SHA2_NISTP256, "ecdsa-sha2-nistp256" },
#endif
#ifndef WOLFSSH_NO_ECDSA_SHA2_NISTP384
    { ID_ECDSA_SHA2_NISTP384, "ecdsa-sha2-nistp384" },
#endif
#ifndef WOLFSSH_NO_ECDSA_SHA2_NISTP521
    { ID_ECDSA_SHA2_NISTP521, "ecdsa-sha2-nistp521" },
#endif

    /* Service IDs */
    { ID_SERVICE_USERAUTH, "ssh-userauth" },
    { ID_SERVICE_CONNECTION, "ssh-connection" },

    /* UserAuth IDs */
    { ID_USERAUTH_PASSWORD, "password" },
    { ID_USERAUTH_PUBLICKEY, "publickey" },

    /* Channel Type IDs */
    { ID_CHANTYPE_SESSION, "session" },
#ifdef WOLFSSH_FWD
    { ID_CHANTYPE_TCPIP_FORWARD, "forwarded-tcpip" },
    { ID_CHANTYPE_TCPIP_DIRECT, "direct-tcpip" },
#endif /* WOLFSSH_FWD */
#ifdef WOLFSSH_AGENT
    { ID_CHANTYPE_AUTH_AGENT, "auth-agent@openssh.com" },
#endif /* WOLFSSH_AGENT */
};


byte NameToId(const char* name, word32 nameSz)
{
    byte id = ID_UNKNOWN;
    word32 i;

    for (i = 0; i < (sizeof(NameIdMap)/sizeof(NameIdPair)); i++) {
        if (nameSz == WSTRLEN(NameIdMap[i].name) &&
            XMEMCMP(name, NameIdMap[i].name, nameSz) == 0) {

            id = NameIdMap[i].id;
            break;
        }
    }

    return id;
}


const char* IdToName(byte id)
{
    const char* name = "unknown";
    word32 i;

    for (i = 0; i < (sizeof(NameIdMap)/sizeof(NameIdPair)); i++) {
        if (NameIdMap[i].id == id) {
            name = NameIdMap[i].name;
            break;
        }
    }

    return name;
}


WOLFSSH_CHANNEL* ChannelNew(WOLFSSH* ssh, byte channelType,
                            word32 initialWindowSz, word32 maxPacketSz)
{
    WOLFSSH_CHANNEL* newChannel = NULL;

    WLOG(WS_LOG_DEBUG, "Entering ChannelNew()");
    if (ssh == NULL || ssh->ctx == NULL) {
        WLOG(WS_LOG_DEBUG, "Trying to create new channel without ssh or ctx");
    }
    else {
        void* heap = ssh->ctx->heap;

        newChannel = (WOLFSSH_CHANNEL*)WMALLOC(sizeof(WOLFSSH_CHANNEL),
                                               heap, DYNTYPE_CHANNEL);
        if (newChannel != NULL)
        {
            byte* buffer;

            buffer = (byte*)WMALLOC(initialWindowSz, heap, DYNTYPE_BUFFER);
            if (buffer != NULL) {
                WMEMSET(newChannel, 0, sizeof(WOLFSSH_CHANNEL));
                newChannel->ssh = ssh;
                newChannel->channelType = channelType;
                newChannel->channel = ssh->nextChannel++;
                WLOG(WS_LOG_DEBUG, "New channel id = %u", newChannel->channel);
                newChannel->windowSz = initialWindowSz;
                newChannel->maxPacketSz = maxPacketSz;
                /*
                 * In the context of the channel input buffer, the buffer is
                 * a fixed size. The property length will be the insert point
                 * for new received data. The property idx will be the pull
                 * point for the data.
                 */
                newChannel->inputBuffer.heap = heap;
                newChannel->inputBuffer.buffer = buffer;
                newChannel->inputBuffer.bufferSz = initialWindowSz;
                newChannel->inputBuffer.dynamicFlag = 1;
            }
            else {
                WLOG(WS_LOG_DEBUG, "Unable to allocate new channel's buffer");
                WFREE(newChannel, heap, DYNTYPE_CHANNEL);
                newChannel = NULL;
            }
        }
        else {
            WLOG(WS_LOG_DEBUG, "Unable to allocate new channel");
        }
    }

    WLOG(WS_LOG_INFO, "Leaving ChannelNew(), ret = %p", newChannel);

    return newChannel;
}


void ChannelDelete(WOLFSSH_CHANNEL* channel, void* heap)
{
    (void)heap;

    if (channel) {
    #ifdef WOLFSSH_FWD
        if (channel->host)
            WFREE(channel->host, heap, DYNTYPE_STRING);
        if (channel->origin)
            WFREE(channel->origin, heap, DYNTYPE_STRING);
    #endif /* WOLFSSH_FWD */
        WFREE(channel->inputBuffer.buffer,
              channel->inputBuffer.heap, DYNTYPE_BUFFER);
        if (channel->command)
            WFREE(channel->command, heap, DYNTYPE_STRING);
        WFREE(channel, heap, DYNTYPE_CHANNEL);
    }
}


WOLFSSH_CHANNEL* ChannelFind(WOLFSSH* ssh, word32 channel, byte peer)
{
    WOLFSSH_CHANNEL* findChannel = NULL;

    WLOG(WS_LOG_DEBUG, "Entering ChannelFind(): %s %u",
         peer ? "peer" : "self", channel);

    if (ssh == NULL) {
        WLOG(WS_LOG_DEBUG, "Null ssh, not looking for channel");
    }
    else {
        WOLFSSH_CHANNEL* list = ssh->channelList;
        word32 listSz = ssh->channelListSz;

        while (list && listSz) {
            if (channel == ((peer == WS_CHANNEL_ID_PEER) ?
                            list->peerChannel : list->channel)) {
                findChannel = list;
                break;
            }
            list = list->next;
            listSz--;
        }
    }

    WLOG(WS_LOG_DEBUG, "Leaving ChannelFind(): %p", findChannel);

    return findChannel;
}


int ChannelUpdatePeer(WOLFSSH_CHANNEL* channel, word32 peerChannelId,
                  word32 peerInitialWindowSz, word32 peerMaxPacketSz)
{
    int ret = WS_SUCCESS;

    if (channel == NULL)
        ret = WS_BAD_ARGUMENT;
    else {
        channel->peerChannel = peerChannelId;
        channel->peerWindowSz = peerInitialWindowSz;
        channel->peerMaxPacketSz = peerMaxPacketSz;
        channel->openConfirmed = 1;
    }

    return ret;
}


#ifdef WOLFSSH_FWD
int ChannelUpdateForward(WOLFSSH_CHANNEL* channel,
                                const char* host, word32 hostPort,
                                const char* origin, word32 originPort)
{
    int ret = WS_SUCCESS;
    char* hostCopy = NULL;
    char* originCopy = NULL;
    word32 hostSz;
    word32 originSz;

    if (channel == NULL || host == NULL || origin == NULL)
        ret = WS_BAD_ARGUMENT;
    else {
        void* heap = channel->ssh->ctx->heap;

        hostSz = (word32)WSTRLEN(host) + 1;
        originSz = (word32)WSTRLEN(origin) + 1;
        hostCopy = (char*)WMALLOC(hostSz, heap, DYNTYPE_STRING);
        originCopy = (char*)WMALLOC(originSz, heap, DYNTYPE_STRING);
        if (hostCopy == NULL || originCopy == NULL) {
            WFREE(hostCopy, heap, DYNTYPE_STRING);
            WFREE(originCopy, heap, DYNTYPE_STRING);
            ret = WS_MEMORY_E;
        }
    }

    if (ret == WS_SUCCESS) {
        WSTRNCPY(hostCopy, host, hostSz);
        WSTRNCPY(originCopy, origin, originSz);

        /* delete any existing host and origin in the channel */
        if (channel->host)
            WFREE(channel->host, heap, DYNTYPE_STRING);
        if (channel->origin)
            WFREE(channel->origin, heap, DYNTYPE_STRING);

        channel->host = hostCopy;
        channel->hostPort = hostPort;
        channel->origin = originCopy;
        channel->originPort = originPort;
    }

    return ret;
}
#endif /* WOLFSSH_FWD */


int ChannelAppend(WOLFSSH* ssh, WOLFSSH_CHANNEL* channel)
{
    int ret = WS_SUCCESS;

    WLOG(WS_LOG_DEBUG, "Entering ChannelAppend()");

    if (ssh == NULL || channel == NULL) {
        ret = WS_BAD_ARGUMENT;
        WLOG(WS_LOG_DEBUG, "Leaving ChannelAppend(), ret = %d", ret);
        return ret;
    }

    if (ssh->channelList == NULL) {
        ssh->channelList = channel;
        ssh->channelListSz = 1;
    }
    else {
        WOLFSSH_CHANNEL* cur = ssh->channelList;
        while (cur->next != NULL)
            cur = cur->next;
        cur->next = channel;
        ssh->channelListSz++;
    }

    WLOG(WS_LOG_DEBUG, "Leaving ChannelAppend(), ret = %d", ret);
    return ret;
}


int ChannelRemove(WOLFSSH* ssh, word32 channel, byte peer)
{
    int ret = WS_SUCCESS;
    WOLFSSH_CHANNEL* list;

    WLOG(WS_LOG_DEBUG, "Entering ChannelRemove()");

    if (ssh == NULL)
        ret = WS_BAD_ARGUMENT;

    if (ret == WS_SUCCESS) {
        list = ssh->channelList;
        if (list == NULL)
            ret = WS_INVALID_CHANID;
    }

    if (ret == WS_SUCCESS) {
        WOLFSSH_CHANNEL* prev = NULL;
        word32 listSz = ssh->channelListSz;

        while (list && listSz) {
            if (channel == ((peer == WS_CHANNEL_ID_PEER) ?
                            list->peerChannel : list->channel)) {
                if (prev == NULL)
                    ssh->channelList = list->next;
                else
                    prev->next = list->next;
                ChannelDelete(list, ssh->ctx->heap);
                ssh->channelListSz--;

                break;
            }
            prev = list;
            list = list->next;
            listSz--;
        }

        if (listSz == 0)
            ret = WS_INVALID_CHANID;
    }

    WLOG(WS_LOG_DEBUG, "Leaving ChannelRemove(), ret = %d", ret);
    return ret;
}


int ChannelPutData(WOLFSSH_CHANNEL* channel, byte* data, word32 dataSz)
{
    Buffer* inBuf;

    WLOG(WS_LOG_DEBUG, "Entering ChannelPutData()");

    if (channel == NULL || data == NULL)
        return WS_BAD_ARGUMENT;

    inBuf = &channel->inputBuffer;

    if (inBuf->length < inBuf->bufferSz &&
        inBuf->length + dataSz <= inBuf->bufferSz) {

        WMEMCPY(inBuf->buffer + inBuf->length, data, dataSz);
        inBuf->length += dataSz;

        WLOG(WS_LOG_INFO, "  dataSz = %u", dataSz);
        WLOG(WS_LOG_INFO, "  windowSz = %u", channel->windowSz);
        channel->windowSz -= dataSz;
        WLOG(WS_LOG_INFO, "  windowSz = %u", channel->windowSz);
    }
    else {
        return WS_RECV_OVERFLOW_E;
    }

    return WS_SUCCESS;
}


int BufferInit(Buffer* buffer, word32 size, void* heap)
{
    if (buffer == NULL)
        return WS_BAD_ARGUMENT;

    if (size <= STATIC_BUFFER_LEN)
        size = STATIC_BUFFER_LEN;

    WMEMSET(buffer, 0, sizeof(Buffer));
    buffer->heap = heap;
    buffer->bufferSz = size;
    if (size > STATIC_BUFFER_LEN) {
        buffer->buffer = (byte*)WMALLOC(size, heap, DYNTYPE_BUFFER);
        if (buffer->buffer == NULL)
            return WS_MEMORY_E;
        buffer->dynamicFlag = 1;
    }
    else
        buffer->buffer = buffer->staticBuffer;

    return WS_SUCCESS;
}


int GrowBuffer(Buffer* buf, word32 sz, word32 usedSz)
{
#if 0
    WLOG(WS_LOG_DEBUG, "GB: buf = %p", buf);
    WLOG(WS_LOG_DEBUG, "GB: sz = %d", sz);
    WLOG(WS_LOG_DEBUG, "GB: usedSz = %d", usedSz);
#endif
    /* New buffer will end up being sz+usedSz long
     * empty space at the head of the buffer will be compressed */
    if (buf != NULL) {
        word32 newSz = sz + usedSz;
        /*WLOG(WS_LOG_DEBUG, "GB: newSz = %d", newSz);*/

        if (newSz > buf->bufferSz) {
            byte* newBuffer = (byte*)WMALLOC(newSz,
                                                     buf->heap, DYNTYPE_BUFFER);

            if (newBuffer == NULL) {
                WLOG(WS_LOG_ERROR, "Not enough memory left to grow buffer");
                return WS_MEMORY_E;
            }

            /*WLOG(WS_LOG_DEBUG, "GB: resizing buffer");*/
            if (buf->length > 0 && usedSz > 0)
                WMEMCPY(newBuffer, buf->buffer + buf->idx, usedSz);

            if (!buf->dynamicFlag)
                buf->dynamicFlag = 1;
            else
                WFREE(buf->buffer, buf->heap, DYNTYPE_BUFFER);

            buf->buffer = newBuffer;
            buf->bufferSz = newSz;
            buf->length = usedSz;
            buf->idx = 0;
        }
    }

    return WS_SUCCESS;
}


void ShrinkBuffer(Buffer* buf, int forcedFree)
{
    WLOG(WS_LOG_DEBUG, "Entering ShrinkBuffer()");

    if (buf != NULL) {
        word32 usedSz = buf->length - buf->idx;

        WLOG(WS_LOG_DEBUG, "SB: usedSz = %u, forcedFree = %u",
             usedSz, forcedFree);

        if (!forcedFree && usedSz > STATIC_BUFFER_LEN)
            return;

        if (!forcedFree && usedSz) {
            WLOG(WS_LOG_DEBUG, "SB: shifting down");
            WMEMCPY(buf->staticBuffer, buf->buffer + buf->idx, usedSz);
        }

        if (buf->dynamicFlag) {
            WLOG(WS_LOG_DEBUG, "SB: releasing dynamic buffer");
            WFREE(buf->buffer, buf->heap, DYNTYPE_BUFFER);
        }
        buf->dynamicFlag = 0;
        buf->buffer = buf->staticBuffer;
        buf->bufferSz = STATIC_BUFFER_LEN;
        buf->length = forcedFree ? 0 : usedSz;
        buf->idx = 0;
    }

    WLOG(WS_LOG_DEBUG, "Leaving ShrinkBuffer()");
}


static int Receive(WOLFSSH* ssh, byte* buf, word32 sz)
{
    int recvd;

    if (ssh->ctx->ioRecvCb == NULL) {
        WLOG(WS_LOG_DEBUG, "Your IO Recv callback is null, please set");
        return -1;
    }

retry:
    recvd = ssh->ctx->ioRecvCb(ssh, buf, sz, ssh->ioReadCtx);
    WLOG(WS_LOG_DEBUG, "Receive: recvd = %d", recvd);
    if (recvd < 0)
        switch (recvd) {
            case WS_CBIO_ERR_GENERAL:        /* general/unknown error */
                return -1;

            case WS_CBIO_ERR_WANT_READ:      /* want read, would block */
                return WS_WANT_READ;

            case WS_CBIO_ERR_CONN_RST:       /* connection reset */
                ssh->connReset = 1;
                return -1;

            case WS_CBIO_ERR_ISR:            /* interrupt */
                goto retry;

            case WS_CBIO_ERR_CONN_CLOSE:     /* peer closed connection */
                ssh->isClosed = 1;
                return -1;

            case WS_CBIO_ERR_TIMEOUT:
                return -1;

            default:
                return recvd;
        }

    return recvd;
}


static int GetInputText(WOLFSSH* ssh, byte** pEol)
{
    int gotLine = 0;
    int inSz = 255;
    int in;
    char *eol;

    if (GrowBuffer(&ssh->inputBuffer, inSz, 0) < 0)
        return WS_MEMORY_E;

    do {
        in = Receive(ssh,
                     ssh->inputBuffer.buffer + ssh->inputBuffer.length, inSz);

        if (in == -1)
            return WS_SOCKET_ERROR_E;

        if (in == WS_WANT_READ)
            return WS_WANT_READ;

        if (in > inSz)
            return WS_RECV_OVERFLOW_E;

        ssh->inputBuffer.length += in;
        inSz -= in;

        eol = WSTRNSTR((const char*)ssh->inputBuffer.buffer, "\r\n",
                       ssh->inputBuffer.length);

        /* section 4.2 in RFC 4253 states that can be lenient on the CR for
         * interop with older or undocumented versions of SSH */
        if (!eol) {
            WLOG(WS_LOG_DEBUG, "Checking for old version of protocol exchange");
            eol = WSTRNSTR((const char*)ssh->inputBuffer.buffer, "\n",
                       ssh->inputBuffer.length);
        }

        if (eol)
            gotLine = 1;

    } while (!gotLine && inSz);

    if (pEol)
        *pEol = (byte*)eol;

    return (gotLine ? WS_SUCCESS : WS_VERSION_E);
}


/* returns WS_SUCCESS on success */
int wolfSSH_SendPacket(WOLFSSH* ssh)
{
    WLOG(WS_LOG_DEBUG, "Entering wolfSSH_SendPacket()");

    if (ssh->ctx->ioSendCb == NULL) {
        WLOG(WS_LOG_DEBUG, "Your IO Send callback is null, please set");
        return WS_SOCKET_ERROR_E;
    }

    while (ssh->outputBuffer.length > 0) {
        int sent;

        /* sanity check on amount requested to be sent */
        if (ssh->outputBuffer.idx + ssh->outputBuffer.length >
                ssh->outputBuffer.bufferSz) {
            WLOG(WS_LOG_ERROR, "Bad buffer state");
            return WS_BUFFER_E;
        }

       sent = ssh->ctx->ioSendCb(ssh,
                               ssh->outputBuffer.buffer + ssh->outputBuffer.idx,
                               ssh->outputBuffer.length, ssh->ioWriteCtx);

        if (sent < 0) {
            switch (sent) {
                case WS_CBIO_ERR_WANT_WRITE:     /* want write, would block */
                    ssh->error = WS_WANT_WRITE;
                    return WS_WANT_WRITE;

                case WS_CBIO_ERR_CONN_RST:       /* connection reset */
                    ssh->connReset = 1;
                    break;

                case WS_CBIO_ERR_CONN_CLOSE:     /* peer closed connection */
                    ssh->isClosed = 1;
                    break;

                case WS_CBIO_ERR_GENERAL:
                    ShrinkBuffer(&ssh->outputBuffer, 1);
            }
            return WS_SOCKET_ERROR_E;
        }

        if ((word32)sent > ssh->outputBuffer.length) {
            WLOG(WS_LOG_DEBUG, "wolfSSH_SendPacket() out of bounds read");
            return WS_SEND_OOB_READ_E;
        }

        ssh->outputBuffer.idx += sent;
        ssh->outputBuffer.length -= sent;
    }

    ssh->outputBuffer.idx = 0;
    ssh->outputBuffer.plainSz = 0;

    WLOG(WS_LOG_DEBUG, "SB: Shrinking output buffer");
    ShrinkBuffer(&ssh->outputBuffer, 0);
    return HighwaterCheck(ssh, WOLFSSH_HWSIDE_TRANSMIT);
}


static int GetInputData(WOLFSSH* ssh, word32 size)
{
    int in;
    int inSz;
    int maxLength;
    int usedLength;

    /* check max input length */
    usedLength = ssh->inputBuffer.length - ssh->inputBuffer.idx;
    maxLength  = ssh->inputBuffer.bufferSz - usedLength;
    inSz       = (int)(size - usedLength);      /* from last partial read */
#if 0
    WLOG(WS_LOG_DEBUG, "GID: size = %u", size);
    WLOG(WS_LOG_DEBUG, "GID: usedLength = %d", usedLength);
    WLOG(WS_LOG_DEBUG, "GID: maxLength = %d", maxLength);
    WLOG(WS_LOG_DEBUG, "GID: inSz = %d", inSz);
#endif
    /*
     * usedLength - how much untouched data is in the buffer
     * maxLength - how much empty space is in the buffer
     * inSz - difference between requested data and empty space in the buffer
     *        how much more we need to allocate
     */

    if (inSz <= 0)
        return WS_SUCCESS;

    /*
     * If we need more space than there is left in the buffer grow buffer.
     * Growing the buffer also compresses empty space at the head of the
     * buffer and resets idx to 0.
     */
    if (inSz > maxLength) {
        if (GrowBuffer(&ssh->inputBuffer, size, usedLength) < 0) {
            ssh->error = WS_MEMORY_E;
            return WS_FATAL_ERROR;
        }
    }

    /* Put buffer data at start if not there */
    /* Compress the buffer if needed, i.e. buffer idx is non-zero */
    if (usedLength > 0 && ssh->inputBuffer.idx != 0) {
        WMEMMOVE(ssh->inputBuffer.buffer,
                ssh->inputBuffer.buffer + ssh->inputBuffer.idx,
                usedLength);
    }

    /* remove processed data */
    ssh->inputBuffer.idx    = 0;
    ssh->inputBuffer.length = usedLength;

    /* read data from network */
    do {
        in = Receive(ssh,
                     ssh->inputBuffer.buffer + ssh->inputBuffer.length, inSz);
        if (in == -1) {
            ssh->error = WS_SOCKET_ERROR_E;
            return WS_FATAL_ERROR;
        }

        if (in == WS_WANT_READ) {
            ssh->error = WS_WANT_READ;
            return WS_FATAL_ERROR;
        }

        if (in > inSz) {
            ssh->error = WS_RECV_OVERFLOW_E;
            return WS_FATAL_ERROR;
        }

        if (in >= 0) {
            ssh->inputBuffer.length += in;
            inSz -= in;
        }
        else {
            /* all other unexpected negative values is a failure case */
            ssh->error = WS_FATAL_ERROR;
            return WS_FATAL_ERROR;
        }

    } while (ssh->inputBuffer.length < size);

    return WS_SUCCESS;
}


int GetBoolean(byte* v, byte* buf, word32 len, word32* idx)
{
    int result = WS_BUFFER_E;

    if (*idx < len) {
        *v = buf[*idx];
        *idx += BOOLEAN_SZ;
        result = WS_SUCCESS;
    }

    return result;
}


int GetUint32(word32* v, const byte* buf, word32 len, word32* idx)
{
    int result = WS_BUFFER_E;

    if (*idx < len && UINT32_SZ <= len - *idx) {
        ato32(buf + *idx, v);
        *idx += UINT32_SZ;
        result = WS_SUCCESS;
    }

    return result;
}


int GetSize(word32* v, const byte* buf, word32 len, word32* idx)
{
    int result;

    result = GetUint32(v, buf, len, idx);
    if (result == WS_SUCCESS) {
        if (*v > len - *idx) {
            result = WS_BUFFER_E;
        }
    }

    return result;
}


/* Gets the size of the mpint, and puts the pointer to the start of
 * buf's number into *mpint. This function does not copy. */
int GetMpint(word32* mpintSz, byte** mpint, byte* buf, word32 len, word32* idx)
{
    int result;

    result = GetUint32(mpintSz, buf, len, idx);

    if (result == WS_SUCCESS) {
        result = WS_BUFFER_E;

        if (*idx < len && *mpintSz <= len - *idx) {
            *mpint = buf + *idx;
            *idx += *mpintSz;
            result = WS_SUCCESS;
        }
    }

    return result;
}


/* Gets the size of a string, copies it as much of it as will fit in
 * the provided buffer, and terminates it with a NULL. */
int GetString(char* s, word32* sSz, byte* buf, word32 len, word32 *idx)
{
    int result;
    word32 strSz;

    result = GetUint32(&strSz, buf, len, idx);

    if (result == WS_SUCCESS) {
        result = WS_BUFFER_E;

        /* This allows 0 length string to be decoded */
        if (*idx <= len && strSz <= len - *idx) {
            *sSz = (strSz >= *sSz) ? *sSz - 1 : strSz; /* -1 for null char */
            WMEMCPY(s, buf + *idx, *sSz);
            *idx += strSz;
            s[*sSz] = 0;
            result = WS_SUCCESS;
        }
    }

    return result;
}


/* Gets the size of a string, allocates memory to hold it plus a NULL, then
 * copies it into the allocated buffer, and terminates it with a NULL. */
int GetStringAlloc(void* heap, char** s, byte* buf, word32 len, word32 *idx)
{
    int result;
    char* str;
    word32 strSz;

    result = GetUint32(&strSz, buf, len, idx);

    if (result == WS_SUCCESS) {
        if (*idx >= len || strSz > len - *idx)
            return WS_BUFFER_E;
        str = (char*)WMALLOC(strSz + 1, heap, DYNTYPE_STRING);
        if (str == NULL)
            return WS_MEMORY_E;
        WMEMCPY(str, buf + *idx, strSz);
        *idx += strSz;
        str[strSz] = '\0';

        if (*s != NULL)
            WFREE(*s, heap, DYNTYPE_STRING);
        *s = str;
    }

    return result;
}


/* Gets the size of the string, and puts the pointer to the start of
 * buf's string into *str. This function does not copy. */
int GetStringRef(word32* strSz, byte** str, byte* buf, word32 len, word32* idx)
{
    int result;

    result = GetUint32(strSz, buf, len, idx);

    if (result == WS_SUCCESS) {
        result = WS_BUFFER_E;

        if (*idx < len && *strSz <= len - *idx) {
            *str = buf + *idx;
            *idx += *strSz;
            result = WS_SUCCESS;
        }
    }

    return result;
}


static int GetNameList(byte* idList, word32* idListSz,
                       byte* buf, word32 len, word32* idx)
{
    byte idListIdx;
    word32 nameListSz, nameListIdx;
    word32 begin;
    byte* name;
    word32 nameSz;
    int ret = WS_SUCCESS;

    WLOG(WS_LOG_DEBUG, "Entering GetNameList()");

    if (idList == NULL || idListSz == NULL ||
        buf == NULL || len == 0 || idx == NULL) {

        ret = WS_BAD_ARGUMENT;
    }

    /*
     * This iterates across a name list and finds names that end in either the
     * comma delimeter or with the end of the list.
     */

    if (ret == WS_SUCCESS) {
        begin = *idx;
        if (begin >= len || begin + 4 >= len)
            ret = WS_BUFFER_E;
    }

    if (ret == WS_SUCCESS)
        ret = GetUint32(&nameListSz, buf, len, &begin);

    /* The strings we want are now in the bounds of the message, and the
     * length of the list. Find the commas, or end of list, and then decode
     * the values. */
    if (ret == WS_SUCCESS) {
        name = buf + begin;
        nameSz = 0;
        nameListIdx = 0;
        idListIdx = 0;

        while (nameListIdx < nameListSz) {
            nameListIdx++;

            if (nameListIdx == nameListSz)
                nameSz++;

            if (nameListIdx + begin >= len)
                return WS_BUFFER_E;

            if (nameListIdx == nameListSz || name[nameSz] == ',') {
                byte id;

                id = NameToId((char*)name, nameSz);
                {
                    const char* displayName = IdToName(id);
                    if (displayName) {
                        WLOG(WS_LOG_DEBUG, "DNL: name ID = %s", displayName);
                    }
                }
                if (id != ID_UNKNOWN || idListIdx == 0) {
                    /* Intentionally save the first one if unknown. This helps
                     * skipping the KexDhInit if the client sends the wrong one
                     * as a guess. */
                    if (idListIdx >= *idListSz) {
                        WLOG(WS_LOG_ERROR, "No more space left for names");
                        return WS_BUFFER_E;
                    }
                    idList[idListIdx++] = id;
                }

                name += 1 + nameSz;
                nameSz = 0;
            }
            else
                nameSz++;
        }

        begin += nameListSz;
        *idListSz = idListIdx;
        *idx = begin;
    }

    WLOG(WS_LOG_DEBUG, "Leaving GetNameList(), ret = %d", ret);
    return ret;
}

static const byte cannedEncAlgo[] = {
#ifndef WOLFSSH_NO_AES_GCM
    ID_AES256_GCM,
    ID_AES192_GCM,
    ID_AES128_GCM,
#endif
#ifndef WOLFSSH_NO_AES_CTR
    ID_AES256_CTR,
    ID_AES192_CTR,
    ID_AES128_CTR,
#endif
#ifndef WOLFSSH_NO_AES_CBC
    ID_AES256_CBC,
    ID_AES192_CBC,
    ID_AES128_CBC,
#endif
};

static const byte cannedMacAlgo[] = {
#ifndef WOLFSSH_NO_HMAC_SHA2_256
    ID_HMAC_SHA2_256,
#endif
#ifndef WOLFSSH_NO_HMAC_SHA1_96
    ID_HMAC_SHA1_96,
#endif
#ifndef WOLFSSH_NO_HMAC_SHA1
    ID_HMAC_SHA1,
#endif
};

static const byte  cannedKeyAlgoClient[] = {
#ifndef WOLFSSH_NO_ECDSA_SHA2_NISTP521
    ID_ECDSA_SHA2_NISTP521,
#endif
#ifndef WOLFSSH_NO_ECDSA_SHA2_NISTP384
    ID_ECDSA_SHA2_NISTP384,
#endif
#ifndef WOLFSSH_NO_ECDSA_SHA2_NISTP256
    ID_ECDSA_SHA2_NISTP256,
#endif
#ifndef WOLFSSH_NO_SSH_RSA_SHA1
    ID_SSH_RSA,
#endif
};

#ifndef WOLFSSH_NO_SSH_RSA_SHA1
static const byte  cannedKeyAlgoRsa[] = {ID_SSH_RSA};
static const word32 cannedKeyAlgoRsaSz = sizeof(cannedKeyAlgoRsa);
#endif
#ifndef WOLFSSH_NO_ECDSA_SHA2_NISTP256
static const byte  cannedKeyAlgoEcc256[] = {ID_ECDSA_SHA2_NISTP256};
static const word32 cannedKeyAlgoEcc256Sz = sizeof(cannedKeyAlgoEcc256);
#endif
#ifndef WOLFSSH_NO_ECDSA_SHA2_NISTP384
static const byte  cannedKeyAlgoEcc384[] = {ID_ECDSA_SHA2_NISTP384};
static const word32 cannedKeyAlgoEcc384Sz = sizeof(cannedKeyAlgoEcc384);
#endif
#ifndef WOLFSSH_NO_ECDSA_SHA2_NISTP521
static const byte  cannedKeyAlgoEcc521[] = {ID_ECDSA_SHA2_NISTP521};
static const word32 cannedKeyAlgoEcc521Sz = sizeof(cannedKeyAlgoEcc521);
#endif


static const byte cannedKexAlgo[] = {
#ifndef WOLFSSH_NO_ECDH_SHA2_NISTP521
    ID_ECDH_SHA2_NISTP521,
#endif
#ifndef WOLFSSH_NO_ECDH_SHA2_NISTP384
    ID_ECDH_SHA2_NISTP384,
#endif
#ifndef WOLFSSH_NO_ECDH_SHA2_NISTP256
    ID_ECDH_SHA2_NISTP256,
#endif
#ifndef WOLFSSH_NO_DH_GEX_SHA256
    ID_DH_GEX_SHA256,
#endif
#ifndef WOLFSSH_NO_DH_GROUP14_SHA1
    ID_DH_GROUP14_SHA1,
#endif
#ifndef WOLFSSH_NO_DH_GROUP1_SHA1
    ID_DH_GROUP1_SHA1,
#endif
};

static const word32 cannedEncAlgoSz = sizeof(cannedEncAlgo);
static const word32 cannedMacAlgoSz = sizeof(cannedMacAlgo);
static const word32 cannedKeyAlgoClientSz = sizeof(cannedKeyAlgoClient);
static const word32 cannedKexAlgoSz = sizeof(cannedKexAlgo);


static byte MatchIdLists(int side, const byte* left, word32 leftSz,
                         const byte* right, word32 rightSz)
{
    word32 i, j;

    /* When matching on the client, swap left and right. Left should be
     * the client's list and right should be the server's list. */
    if (side == WOLFSSH_ENDPOINT_CLIENT) {
        const byte* swap = left;
        word32 swapSz = leftSz;

        left = right;
        right = swap;
        leftSz = rightSz;
        rightSz = swapSz;
    }

    if (left != NULL && leftSz > 0 && right != NULL && rightSz > 0) {
        for (i = 0; i < leftSz; i++) {
            for (j = 0; j < rightSz; j++) {
                if (left[i] == right[j]) {
#if 0
                    WLOG(WS_LOG_DEBUG, "MID: matched %s", IdToName(left[i]));
#endif
                    return left[i];
                }
            }
        }
    }

    return ID_UNKNOWN;
}


static INLINE byte BlockSzForId(byte id)
{
    switch (id) {
#ifndef WOLFSSH_NO_AES_CBC
        case ID_AES128_CBC:
        case ID_AES192_CBC:
        case ID_AES256_CBC:
            return AES_BLOCK_SIZE;
#endif
#ifndef WOLFSSH_NO_AES_CTR
        case ID_AES128_CTR:
        case ID_AES192_CTR:
        case ID_AES256_CTR:
            return AES_BLOCK_SIZE;
#endif
#ifndef WOLFSSH_NO_AES_GCM
        case ID_AES128_GCM:
        case ID_AES192_GCM:
        case ID_AES256_GCM:
            return AES_BLOCK_SIZE;
#endif
        default:
            return 0;
    }
}


static INLINE byte MacSzForId(byte id)
{
    switch (id) {
#ifndef WOLFSSH_NO_HMAC_SHA1
        case ID_HMAC_SHA1:
            return WC_SHA_DIGEST_SIZE;
#endif
#ifndef WOLFSSH_NO_HMAC_SHA1_96
        case ID_HMAC_SHA1_96:
            return SHA1_96_SZ;
#endif
#ifndef WOLFSSH_NO_HMAC_SHA2_256
        case ID_HMAC_SHA2_256:
            return WC_SHA256_DIGEST_SIZE;
#endif
        default:
            return 0;
    }
}


static INLINE byte KeySzForId(byte id)
{
    switch (id) {
#ifndef WOLFSSH_NO_HMAC_SHA1
        case ID_HMAC_SHA1:
            return WC_SHA_DIGEST_SIZE;
#endif
#ifndef WOLFSSH_NO_HMAC_SHA1_96
        case ID_HMAC_SHA1_96:
            return WC_SHA_DIGEST_SIZE;
#endif
#ifndef WOLFSSH_NO_HMAC_SHA2_256
        case ID_HMAC_SHA2_256:
            return WC_SHA256_DIGEST_SIZE;
#endif
#ifndef WOLFSSH_NO_AES_CBC
        case ID_AES128_CBC:
            return AES_128_KEY_SIZE;
        case ID_AES192_CBC:
            return AES_192_KEY_SIZE;
        case ID_AES256_CBC:
            return AES_256_KEY_SIZE;
#endif
#ifndef WOLFSSH_NO_AES_CTR
        case ID_AES128_CTR:
            return AES_128_KEY_SIZE;
        case ID_AES192_CTR:
            return AES_192_KEY_SIZE;
        case ID_AES256_CTR:
            return AES_256_KEY_SIZE;
#endif
#ifndef WOLFSSH_NO_AES_GCM
        case ID_AES128_GCM:
            return AES_128_KEY_SIZE;
        case ID_AES192_GCM:
            return AES_192_KEY_SIZE;
        case ID_AES256_GCM:
            return AES_256_KEY_SIZE;
#endif
        default:
            return 0;
    }
}


static INLINE enum wc_HashType HashForId(byte id)
{
    switch (id) {

        /* SHA1 */
#ifndef WOLFSSH_NO_DH_GROUP1_SHA1
        case ID_DH_GROUP1_SHA1:
            return WC_HASH_TYPE_SHA;
#endif
#ifndef WOLFSSH_NO_DH_GROUP14_SHA1
        case ID_DH_GROUP14_SHA1:
            return WC_HASH_TYPE_SHA;
#endif
#ifndef WOLFSSH_NO_SSH_RSA_SHA1
        case ID_SSH_RSA:
            return WC_HASH_TYPE_SHA;
#endif

        /* SHA2-256 */
#ifndef WOLFSSH_NO_DH_GEX_SHA256
        case ID_DH_GEX_SHA256:
            return WC_HASH_TYPE_SHA256;
#endif
#ifndef WOLFSSH_NO_ECDH_SHA2_NISTP256
        case ID_ECDH_SHA2_NISTP256:
            return WC_HASH_TYPE_SHA256;
#endif
#ifndef WOLFSSH_NO_ECDSA_SHA2_NISTP256
        case ID_ECDSA_SHA2_NISTP256:
            return WC_HASH_TYPE_SHA256;
#endif

        /* SHA2-384 */
#ifndef WOLFSSH_NO_ECDH_SHA2_NISTP384
        case ID_ECDH_SHA2_NISTP384:
            return WC_HASH_TYPE_SHA384;
#endif
#ifndef WOLFSSH_NO_ECDSA_SHA2_NISTP384
        case ID_ECDSA_SHA2_NISTP384:
            return WC_HASH_TYPE_SHA384;
#endif

        /* SHA2-512 */
#ifndef WOLFSSH_NO_ECDH_SHA2_NISTP521
        case ID_ECDH_SHA2_NISTP521:
            return WC_HASH_TYPE_SHA512;
#endif
#ifndef WOLFSSH_NO_ECDSA_SHA2_NISTP521
        case ID_ECDSA_SHA2_NISTP521:
            return WC_HASH_TYPE_SHA512;
#endif
        default:
            return WC_HASH_TYPE_NONE;
    }
}


#ifndef WOLFSSH_NO_ECDSA
static INLINE int wcPrimeForId(byte id)
{
    switch (id) {
#ifndef WOLFSSH_NO_ECDH_SHA2_NISTP256
        case ID_ECDH_SHA2_NISTP256:
            return ECC_SECP256R1;
#endif
#ifndef WOLFSSH_NO_ECDSA_SHA2_NISTP256
        case ID_ECDSA_SHA2_NISTP256:
            return ECC_SECP256R1;
#endif
#ifndef WOLFSSH_NO_ECDH_SHA2_NISTP384
        case ID_ECDH_SHA2_NISTP384:
            return ECC_SECP384R1;
#endif
#ifndef WOLFSSH_NO_ECDSA_SHA2_NISTP384
        case ID_ECDSA_SHA2_NISTP384:
            return ECC_SECP384R1;
#endif
#ifndef WOLFSSH_NO_ECDH_SHA2_NISTP521
        case ID_ECDH_SHA2_NISTP521:
            return ECC_SECP521R1;
#endif
#ifndef WOLFSSH_NO_ECDSA_SHA2_NISTP521
        case ID_ECDSA_SHA2_NISTP521:
            return ECC_SECP521R1;
#endif
        default:
#if !defined(WOLFSSH_NO_ECDSA) && !defined(WOLFSSH_NO_ECDH)
            return ECC_CURVE_INVALID;
#else
            return -1;
#endif
    }
}

static INLINE const char *PrimeNameForId(byte id)
{
    switch (id) {
#ifndef WOLFSSH_NO_ECDSA_SHA2_NISTP256
        case ID_ECDSA_SHA2_NISTP256:
            return "nistp256";
#endif
#ifndef WOLFSSH_NO_ECDSA_SHA2_NISTP384
        case ID_ECDSA_SHA2_NISTP384:
            return "nistp384";
#endif
#ifndef WOLFSSH_NO_ECDSA_SHA2_NISTP521
        case ID_ECDSA_SHA2_NISTP521:
            return "nistp521";
#endif
        default:
            return "unknown";
    }
}
#endif /* WOLFSSH_NO_ECDSA */


static INLINE byte AeadModeForId(byte id)
{
    switch (id) {
#ifndef WOLFSSH_NO_AES_GCM
<<<<<<< HEAD
    return (id == ID_AES128_GCM);
#else
    (void)id;
    return 0;
=======
        case ID_AES128_GCM:
        case ID_AES192_GCM:
        case ID_AES256_GCM:
            return 1;
>>>>>>> 784567ee
#endif
        default:
            return 0;
    }
}


static int DoKexInit(WOLFSSH* ssh, byte* buf, word32 len, word32* idx)
{
    int ret = WS_SUCCESS;
    int side;
    byte algoId;
    byte list[16] = {ID_NONE};
    word32 listSz;
    word32 skipSz;
    word32 begin;

    WLOG(WS_LOG_DEBUG, "Entering DoKexInit()");

    if (ssh == NULL || ssh->ctx == NULL ||
            buf == NULL || len == 0 || idx == NULL) {

        ret = WS_BAD_ARGUMENT;
    }

    /*
     * I don't need to save what the client sends here. I should decode
     * each list into a local array of IDs, and pick the one the peer is
     * using that's on my known list, or verify that the one the peer can
     * support the other direction is on my known list. All I need to do
     * is save the actual values.
     */

    if (ret == WS_SUCCESS) {
        if (ssh->handshake == NULL) {
            ssh->handshake = HandshakeInfoNew(ssh->ctx->heap);
            if (ssh->handshake == NULL) {
                WLOG(WS_LOG_DEBUG, "Couldn't allocate handshake info");
                ret = WS_MEMORY_E;
            }
        }
    }

    if (ret == WS_SUCCESS) {
        begin = *idx;
        side = ssh->ctx->side;

        /* Check that the cookie exists inside the message */
        if (begin + COOKIE_SZ > len) {
            /* error, out of bounds */
            ret = WS_PARSE_E;
        }
        else {
            /* Move past the cookie. */
            begin += COOKIE_SZ;
        }
    }

    /* KEX Algorithms */
    if (ret == WS_SUCCESS) {
        WLOG(WS_LOG_DEBUG, "DKI: KEX Algorithms");
        listSz = sizeof(list);
        ret = GetNameList(list, &listSz, buf, len, &begin);
        if (ret == WS_SUCCESS) {
            ssh->handshake->kexIdGuess = list[0];
            algoId = MatchIdLists(side, list, listSz,
                    cannedKexAlgo, cannedKexAlgoSz);
            if (algoId == ID_UNKNOWN) {
                WLOG(WS_LOG_DEBUG, "Unable to negotiate KEX Algo");
                ret = WS_MATCH_KEX_ALGO_E;
            }
            else {
                ssh->handshake->kexId = algoId;
                ssh->handshake->hashId = HashForId(algoId);
            }
        }
    }

    /* Server Host Key Algorithms */
    if (ret == WS_SUCCESS) {
        WLOG(WS_LOG_DEBUG, "DKI: Server Host Key Algorithms");
        listSz = sizeof(list);
        ret = GetNameList(list, &listSz, buf, len, &begin);
        if (ret == WS_SUCCESS) {
            const byte *cannedKeyAlgo = NULL;
            word32 cannedKeyAlgoSz = 0;

            if (side == WOLFSSH_ENDPOINT_SERVER) {
                if (ssh->ctx->useEcc) {
                    switch (ssh->ctx->useEcc) {
#ifndef WOLFSSH_NO_ECDSA_SHA2_NISTP256
                        case ECC_SECP256R1:
                            cannedKeyAlgo = cannedKeyAlgoEcc256;
                            cannedKeyAlgoSz = cannedKeyAlgoEcc256Sz;
                            break;
#endif
#ifndef WOLFSSH_NO_ECDSA_SHA2_NISTP384
                        case ECC_SECP384R1:
                            cannedKeyAlgo = cannedKeyAlgoEcc384;
                            cannedKeyAlgoSz = cannedKeyAlgoEcc384Sz;
                            break;
#endif
#ifndef WOLFSSH_NO_ECDSA_SHA2_NISTP521
                        case ECC_SECP521R1:
                            cannedKeyAlgo = cannedKeyAlgoEcc521;
                            cannedKeyAlgoSz = cannedKeyAlgoEcc521Sz;
                            break;
#endif
                    }
                }
                else {
#ifndef WOLFSSH_NO_SSH_RSA_SHA1
                    cannedKeyAlgo = cannedKeyAlgoRsa;
                    cannedKeyAlgoSz = cannedKeyAlgoRsaSz;
#endif
                }
            }
            else {
                /* XXX Does this need to be different for client? */
                cannedKeyAlgo = cannedKeyAlgoClient;
                cannedKeyAlgoSz = cannedKeyAlgoClientSz;
            }
            algoId = MatchIdLists(side, list, listSz,
                                  cannedKeyAlgo, cannedKeyAlgoSz);
            if (algoId == ID_UNKNOWN) {
                WLOG(WS_LOG_DEBUG, "Unable to negotiate Server Host Key Algo");
                return WS_MATCH_KEY_ALGO_E;
            }
            else
                ssh->handshake->pubKeyId = algoId;
        }
    }

    /* Enc Algorithms - Client to Server */
    if (ret == WS_SUCCESS) {
        WLOG(WS_LOG_DEBUG, "DKI: Enc Algorithms - Client to Server");
        listSz = sizeof(list);
        ret = GetNameList(list, &listSz, buf, len, &begin);
        if (ret == WS_SUCCESS) {
            algoId = MatchIdLists(side, list, listSz,
                    cannedEncAlgo, cannedEncAlgoSz);
            if (algoId == ID_UNKNOWN) {
                WLOG(WS_LOG_DEBUG, "Unable to negotiate Encryption Algo C2S");
                ret = WS_MATCH_ENC_ALGO_E;
            }
        }
    }

    /* Enc Algorithms - Server to Client */
    if (ret == WS_SUCCESS) {
        WLOG(WS_LOG_DEBUG, "DKI: Enc Algorithms - Server to Client");
        listSz = sizeof(list);
        ret = GetNameList(list, &listSz, buf, len, &begin);
        if (MatchIdLists(side, list, listSz, &algoId, 1) == ID_UNKNOWN) {
            WLOG(WS_LOG_DEBUG, "Unable to negotiate Encryption Algo S2C");
            ret = WS_MATCH_ENC_ALGO_E;
        }
        else {
            ssh->handshake->encryptId = algoId;
            ssh->handshake->aeadMode = AeadModeForId(algoId);
            ssh->handshake->blockSz = BlockSzForId(algoId);
            ssh->handshake->keys.encKeySz =
                ssh->handshake->peerKeys.encKeySz =
                KeySzForId(algoId);
            if (!ssh->handshake->aeadMode) {
                ssh->handshake->keys.ivSz =
                    ssh->handshake->peerKeys.ivSz =
                    ssh->handshake->blockSz;
            }
            else {
#ifndef WOLFSSH_NO_AEAD
                ssh->handshake->keys.ivSz =
                    ssh->handshake->peerKeys.ivSz =
                    AEAD_NONCE_SZ;
                ssh->handshake->macSz = ssh->handshake->blockSz;
#endif
            }
        }
    }

    /* MAC Algorithms - Client to Server */
    if (ret == WS_SUCCESS) {
        WLOG(WS_LOG_DEBUG, "DKI: MAC Algorithms - Client to Server");
        listSz = sizeof(list);
        ret = GetNameList(list, &listSz, buf, len, &begin);
        if (ret == WS_SUCCESS && !ssh->aeadMode) {
            algoId = MatchIdLists(side, list, listSz,
                    cannedMacAlgo, cannedMacAlgoSz);
            if (algoId == ID_UNKNOWN) {
                WLOG(WS_LOG_DEBUG, "Unable to negotiate MAC Algo C2S");
                ret = WS_MATCH_ENC_ALGO_E;
            }
        }
    }

    /* MAC Algorithms - Server to Client */
    if (ret == WS_SUCCESS) {
        WLOG(WS_LOG_DEBUG, "DKI: MAC Algorithms - Server to Client");
        listSz = sizeof(list);
        ret = GetNameList(list, &listSz, buf, len, &begin);
        if (ret == WS_SUCCESS && !ssh->handshake->aeadMode) {
            if (MatchIdLists(side, list, listSz, &algoId, 1) == ID_UNKNOWN) {
                WLOG(WS_LOG_DEBUG, "Unable to negotiate MAC Algo S2C");
                ret = WS_MATCH_MAC_ALGO_E;
            }
            else {
                ssh->handshake->macId = algoId;
                ssh->handshake->macSz = MacSzForId(algoId);
                ssh->handshake->keys.macKeySz =
                    ssh->handshake->peerKeys.macKeySz =
                    KeySzForId(algoId);
            }
        }
    }

    /* Compression Algorithms - Client to Server */
    if (ret == WS_SUCCESS) {
        /* The compression algorithm lists should have none as a value. */
        algoId = ID_NONE;

        WLOG(WS_LOG_DEBUG, "DKI: Compression Algorithms - Client to Server");
        listSz = sizeof(list);
        ret = GetNameList(list, &listSz, buf, len, &begin);
        if (ret == WS_SUCCESS) {
            if (MatchIdLists(side, list, listSz, &algoId, 1) == ID_UNKNOWN) {
                WLOG(WS_LOG_DEBUG, "Unable to negotiate Compression Algo C2S");
                ret = WS_INVALID_ALGO_ID;
            }
        }
    }

    /* Compression Algorithms - Server to Client */
    if (ret == WS_SUCCESS) {
        WLOG(WS_LOG_DEBUG, "DKI: Compression Algorithms - Server to Client");
        listSz = sizeof(list);
        ret = GetNameList(list, &listSz, buf, len, &begin);
        if (ret == WS_SUCCESS) {
            if (MatchIdLists(side, list, listSz, &algoId, 1) == ID_UNKNOWN) {
                WLOG(WS_LOG_DEBUG, "Unable to negotiate Compression Algo S2C");
                ret = WS_INVALID_ALGO_ID;
            }
        }
    }

    /* Languages - Client to Server, skip */
    if (ret == WS_SUCCESS) {
        WLOG(WS_LOG_DEBUG, "DKI: Languages - Client to Server");
        ret = GetUint32(&skipSz, buf, len, &begin);
        if (ret == WS_SUCCESS)
            begin += skipSz;
    }

    /* Languages - Server to Client, skip */
    if (ret == WS_SUCCESS) {
        WLOG(WS_LOG_DEBUG, "DKI: Languages - Server to Client");
        ret = GetUint32(&skipSz, buf, len, &begin);
        if (ret == WS_SUCCESS)
            begin += skipSz;
    }

    /* First KEX Packet Follows */
    if (ret == WS_SUCCESS) {
        WLOG(WS_LOG_DEBUG, "DKI: KEX Packet Follows");
        ret = GetBoolean(&ssh->handshake->kexPacketFollows, buf, len, &begin);
        if (ret == WS_SUCCESS) {
            WLOG(WS_LOG_DEBUG, " packet follows: %s",
                    ssh->handshake->kexPacketFollows ? "yes" : "no");
        }
    }

    /* Skip the "for future use" length. */
    if (ret == WS_SUCCESS) {
        WLOG(WS_LOG_DEBUG, "DKI: For Future Use");
        ret = GetUint32(&skipSz, buf, len, &begin);
        if (ret == WS_SUCCESS)
            begin += skipSz;
    }

    if (ret == WS_SUCCESS) {
        enum wc_HashType enmhashId = (enum wc_HashType)ssh->handshake->hashId;
        byte scratchLen[LENGTH_SZ];
        word32 strSz;

        if (!ssh->isKeying) {
            WLOG(WS_LOG_DEBUG, "Keying initiated");
            ret = SendKexInit(ssh);
        }

        if (ret == WS_SUCCESS)
            ret = wc_HashInit(&ssh->handshake->hash, enmhashId);

        if (ret == WS_SUCCESS) {
            if (ssh->ctx->side == WOLFSSH_ENDPOINT_SERVER)
                ret = wc_HashUpdate(&ssh->handshake->hash,
                                    enmhashId,
                                    ssh->peerProtoId, ssh->peerProtoIdSz);
        }

        if (ret == WS_SUCCESS) {
            byte SSH_PROTO_EOL_SZ = 2;

            strSz = (word32)WSTRLEN(sshProtoIdStr) - SSH_PROTO_EOL_SZ;
            c32toa(strSz, scratchLen);
            ret = wc_HashUpdate(&ssh->handshake->hash, enmhashId,
                                scratchLen, LENGTH_SZ);
        }

        if (ret == WS_SUCCESS)
            ret = wc_HashUpdate(&ssh->handshake->hash, enmhashId,
                                (const byte*)sshProtoIdStr, strSz);

        if (ret == WS_SUCCESS) {
            if (ssh->ctx->side == WOLFSSH_ENDPOINT_CLIENT) {
                ret = wc_HashUpdate(&ssh->handshake->hash,
                                    enmhashId,
                                    ssh->peerProtoId, ssh->peerProtoIdSz);
                if (ret == WS_SUCCESS)
                    ret = wc_HashUpdate(&ssh->handshake->hash,
                                        enmhashId,
                                        ssh->handshake->kexInit,
                                        ssh->handshake->kexInitSz);
            }
        }

        if (ret == WS_SUCCESS) {
            c32toa(len + 1, scratchLen);
            ret = wc_HashUpdate(&ssh->handshake->hash, enmhashId,
                                scratchLen, LENGTH_SZ);
        }

        if (ret == WS_SUCCESS) {
            scratchLen[0] = MSGID_KEXINIT;
            ret = wc_HashUpdate(&ssh->handshake->hash, enmhashId,
                                scratchLen, MSG_ID_SZ);
        }

        if (ret == WS_SUCCESS)
            ret = wc_HashUpdate(&ssh->handshake->hash, enmhashId,
                                buf, len);

        if (ret == WS_SUCCESS) {
            if (ssh->ctx->side == WOLFSSH_ENDPOINT_SERVER)
                ret = wc_HashUpdate(&ssh->handshake->hash,
                                    enmhashId,
                                    ssh->handshake->kexInit,
                                    ssh->handshake->kexInitSz);
        }

        if (ret == WS_SUCCESS) {
            *idx = begin;
            if (ssh->ctx->side == WOLFSSH_ENDPOINT_SERVER)
                ssh->clientState = CLIENT_KEXINIT_DONE;
            else
                ssh->serverState = SERVER_KEXINIT_DONE;
        }
        wc_HashFree(&ssh->handshake->hash, enmhashId);
    }
    WLOG(WS_LOG_DEBUG, "Leaving DoKexInit(), ret = %d", ret);
    return ret;
}

#if !defined(WOLFSSH_NO_DH_GROUP1_SHA1) || \
    !defined(WOLFSSH_NO_DH_GROUP14_SHA1) || \
    !defined(WOLFSSH_NO_DH_GEX_SHA256)
static const byte dhGenerator[] = { 2 };
static const word32 dhGeneratorSz = sizeof(dhGenerator);
#endif

#ifndef WOLFSSH_NO_DH_GROUP1_SHA1
static const byte dhPrimeGroup1[] = {
    /* SSH DH Group 1 (Oakley Group 2, 1024-bit MODP Group, RFC 2409) */
    0xFF, 0xFF, 0xFF, 0xFF, 0xFF, 0xFF, 0xFF, 0xFF,
    0xC9, 0x0F, 0xDA, 0xA2, 0x21, 0x68, 0xC2, 0x34,
    0xC4, 0xC6, 0x62, 0x8B, 0x80, 0xDC, 0x1C, 0xD1,
    0x29, 0x02, 0x4E, 0x08, 0x8A, 0x67, 0xCC, 0x74,
    0x02, 0x0B, 0xBE, 0xA6, 0x3B, 0x13, 0x9B, 0x22,
    0x51, 0x4A, 0x08, 0x79, 0x8E, 0x34, 0x04, 0xDD,
    0xEF, 0x95, 0x19, 0xB3, 0xCD, 0x3A, 0x43, 0x1B,
    0x30, 0x2B, 0x0A, 0x6D, 0xF2, 0x5F, 0x14, 0x37,
    0x4F, 0xE1, 0x35, 0x6D, 0x6D, 0x51, 0xC2, 0x45,
    0xE4, 0x85, 0xB5, 0x76, 0x62, 0x5E, 0x7E, 0xC6,
    0xF4, 0x4C, 0x42, 0xE9, 0xA6, 0x37, 0xED, 0x6B,
    0x0B, 0xFF, 0x5C, 0xB6, 0xF4, 0x06, 0xB7, 0xED,
    0xEE, 0x38, 0x6B, 0xFB, 0x5A, 0x89, 0x9F, 0xA5,
    0xAE, 0x9F, 0x24, 0x11, 0x7C, 0x4B, 0x1F, 0xE6,
    0x49, 0x28, 0x66, 0x51, 0xEC, 0xE6, 0x53, 0x81,
    0xFF, 0xFF, 0xFF, 0xFF, 0xFF, 0xFF, 0xFF, 0xFF
};
static const word32 dhPrimeGroup1Sz = sizeof(dhPrimeGroup1);
#endif

#if !defined(WOLFSSH_NO_DH_GROUP14_SHA1) || \
    !defined(WOLFSSH_NO_DH_GEX_SHA256)
static const byte dhPrimeGroup14[] = {
    /* SSH DH Group 14 (Oakley Group 14, 2048-bit MODP Group, RFC 3526) */
    0xFF, 0xFF, 0xFF, 0xFF, 0xFF, 0xFF, 0xFF, 0xFF,
    0xC9, 0x0F, 0xDA, 0xA2, 0x21, 0x68, 0xC2, 0x34,
    0xC4, 0xC6, 0x62, 0x8B, 0x80, 0xDC, 0x1C, 0xD1,
    0x29, 0x02, 0x4E, 0x08, 0x8A, 0x67, 0xCC, 0x74,
    0x02, 0x0B, 0xBE, 0xA6, 0x3B, 0x13, 0x9B, 0x22,
    0x51, 0x4A, 0x08, 0x79, 0x8E, 0x34, 0x04, 0xDD,
    0xEF, 0x95, 0x19, 0xB3, 0xCD, 0x3A, 0x43, 0x1B,
    0x30, 0x2B, 0x0A, 0x6D, 0xF2, 0x5F, 0x14, 0x37,
    0x4F, 0xE1, 0x35, 0x6D, 0x6D, 0x51, 0xC2, 0x45,
    0xE4, 0x85, 0xB5, 0x76, 0x62, 0x5E, 0x7E, 0xC6,
    0xF4, 0x4C, 0x42, 0xE9, 0xA6, 0x37, 0xED, 0x6B,
    0x0B, 0xFF, 0x5C, 0xB6, 0xF4, 0x06, 0xB7, 0xED,
    0xEE, 0x38, 0x6B, 0xFB, 0x5A, 0x89, 0x9F, 0xA5,
    0xAE, 0x9F, 0x24, 0x11, 0x7C, 0x4B, 0x1F, 0xE6,
    0x49, 0x28, 0x66, 0x51, 0xEC, 0xE4, 0x5B, 0x3D,
    0xC2, 0x00, 0x7C, 0xB8, 0xA1, 0x63, 0xBF, 0x05,
    0x98, 0xDA, 0x48, 0x36, 0x1C, 0x55, 0xD3, 0x9A,
    0x69, 0x16, 0x3F, 0xA8, 0xFD, 0x24, 0xCF, 0x5F,
    0x83, 0x65, 0x5D, 0x23, 0xDC, 0xA3, 0xAD, 0x96,
    0x1C, 0x62, 0xF3, 0x56, 0x20, 0x85, 0x52, 0xBB,
    0x9E, 0xD5, 0x29, 0x07, 0x70, 0x96, 0x96, 0x6D,
    0x67, 0x0C, 0x35, 0x4E, 0x4A, 0xBC, 0x98, 0x04,
    0xF1, 0x74, 0x6C, 0x08, 0xCA, 0x18, 0x21, 0x7C,
    0x32, 0x90, 0x5E, 0x46, 0x2E, 0x36, 0xCE, 0x3B,
    0xE3, 0x9E, 0x77, 0x2C, 0x18, 0x0E, 0x86, 0x03,
    0x9B, 0x27, 0x83, 0xA2, 0xEC, 0x07, 0xA2, 0x8F,
    0xB5, 0xC5, 0x5D, 0xF0, 0x6F, 0x4C, 0x52, 0xC9,
    0xDE, 0x2B, 0xCB, 0xF6, 0x95, 0x58, 0x17, 0x18,
    0x39, 0x95, 0x49, 0x7C, 0xEA, 0x95, 0x6A, 0xE5,
    0x15, 0xD2, 0x26, 0x18, 0x98, 0xFA, 0x05, 0x10,
    0x15, 0x72, 0x8E, 0x5A, 0x8A, 0xAC, 0xAA, 0x68,
    0xFF, 0xFF, 0xFF, 0xFF, 0xFF, 0xFF, 0xFF, 0xFF
};
static const word32 dhPrimeGroup14Sz = sizeof(dhPrimeGroup14);
#endif


static int DoKexDhInit(WOLFSSH* ssh, byte* buf, word32 len, word32* idx)
{
    /* First get the length of the MP_INT, and then add in the hash of the
     * mp_int value of e as it appears in the packet. After that, decode e
     * into an mp_int struct for the DH calculation by wolfCrypt.
     *
     * This function also works as MSGID_KEXECDH_INIT (30). That message
     * has the same format as MSGID_KEXDH_INIT, except it is the ECDH Q value
     * in the message isn't of the DH e value. Treat the Q as e. */
    /* DYNTYPE_DH */

    byte* e;
    word32 eSz;
    word32 begin;
    int ret = WS_SUCCESS;

    if (ssh == NULL || ssh->handshake == NULL || buf == NULL || len == 0 ||
            idx == NULL)
        ret = WS_BAD_ARGUMENT;

    if (ret == WS_SUCCESS) {
        if (ssh->handshake->kexPacketFollows
                && ssh->handshake->kexIdGuess != ssh->handshake->kexId) {

            /* skip this message. */
            WLOG(WS_LOG_DEBUG, "Skipping the client's KEX init function.");
            ssh->handshake->kexPacketFollows = 0;
            *idx += len;
            return WS_SUCCESS;
        }
    }

    if (ret == WS_SUCCESS) {
        begin = *idx;
        ret = GetUint32(&eSz, buf, len, &begin);
    }

    if (ret == WS_SUCCESS) {
        /* Validate eSz */
        if ((len < begin) || (eSz > len - begin)) {
            ret = WS_RECV_OVERFLOW_E;
        }
    }

    if (ret == WS_SUCCESS) {
        e = buf + begin;
        begin += eSz;

        if (eSz <= sizeof(ssh->handshake->e)) {
            WMEMCPY(ssh->handshake->e, e, eSz);
            ssh->handshake->eSz = eSz;
        }

        ssh->clientState = CLIENT_KEXDH_INIT_DONE;
        *idx = begin;

        ret = SendKexDhReply(ssh);
    }

    return ret;
}

struct wolfSSH_sigKeyBlock {
    byte useRsa;
    word32 keySz;
    union {
#ifndef WOLFSSH_NO_RSA
        struct {
            RsaKey   key;
        } rsa;
#endif
#ifndef WOLFSSH_NO_ECDSA
        struct {
            ecc_key key;
        } ecc;
#endif
    } sk;
};

static int DoKexDhReply(WOLFSSH* ssh, byte* buf, word32 len, word32* idx)
{
    enum wc_HashType enmhashId;
    byte* pubKey = NULL;
    word32 pubKeySz;
    byte* f = NULL;
    word32 fSz;
    byte* sig;
    word32 sigSz;
    word32 scratch;
    byte  scratchLen[LENGTH_SZ];
    byte  kPad = 0;
    word32 begin;
    int ret = WS_SUCCESS;
    int tmpIdx = 0;
    struct wolfSSH_sigKeyBlock *sigKeyBlock_ptr = NULL;
    ecc_key *key_ptr = NULL;
#ifndef WOLFSSH_SMALL_STACK
    struct wolfSSH_sigKeyBlock s_sigKeyBlock;
    ecc_key key_s;
#endif

    WLOG(WS_LOG_DEBUG, "Entering DoKexDhReply()");

    if (ssh == NULL || ssh->handshake == NULL || buf == NULL ||
            len == 0 || idx == NULL) {
        ret = WS_BAD_ARGUMENT;
        WLOG(WS_LOG_DEBUG, "Leaving DoKexDhReply(), ret = %d", ret);
        return ret;
    }

    if (ret == WS_SUCCESS && len < LENGTH_SZ*2 + *idx) {
        ret = WS_BUFFER_E;
    }

    if (ret == WS_SUCCESS) {
        begin = *idx;
        ret = GetUint32(&pubKeySz, buf, len, &begin);
        if (ret == WS_SUCCESS && (pubKeySz > len - LENGTH_SZ - begin )) {
            ret = WS_BUFFER_E;
        }
    }

    if (ret == WS_SUCCESS) {
        pubKey = buf + begin;
        if (ssh->ctx->publicKeyCheckCb != NULL) {
            WLOG(WS_LOG_DEBUG, "DKDR: Calling the public key check callback");
            ret = ssh->ctx->publicKeyCheckCb(pubKey, pubKeySz,
                    ssh->publicKeyCheckCtx);
            if (ret == 0) {
                WLOG(WS_LOG_DEBUG, "DKDR: public key accepted");
                ret = WS_SUCCESS;
            }
            else {
                WLOG(WS_LOG_DEBUG, "DKDR: public key rejected");
                ret = WS_PUBKEY_REJECTED_E;
            }
        }
        else {
            WLOG(WS_LOG_DEBUG, "DKDR: no public key check callback, accepted");
            ret = WS_SUCCESS;
        }
    }

    enmhashId = (enum wc_HashType)ssh->handshake->hashId;

    if (ret == WS_SUCCESS)
        /* Hash in the raw public key blob from the server including its
         * length which is at LENGTH_SZ offset ahead of pubKey. */
        ret = wc_HashUpdate(&ssh->handshake->hash,
                            enmhashId,
                            pubKey - LENGTH_SZ, pubKeySz + LENGTH_SZ);

    if (ret == WS_SUCCESS)
        begin += pubKeySz;

#ifndef WOLFSSH_NO_DH_GEX_SHA256
    /* If using DH-GEX include the GEX specific values. */
    if (ret == WS_SUCCESS && ssh->handshake->kexId == ID_DH_GEX_SHA256) {
        byte primeGroupPad = 0, generatorPad = 0;

        if (ssh->handshake->primeGroup == NULL ||
                ssh->handshake->generator == NULL) {
            WLOG(WS_LOG_DEBUG,
                    "DKDR: trying GEX without generator or prime group");
            ret = WS_BAD_ARGUMENT;
        }

        /* Hash in the client's requested minimum key size. */
        if (ret == 0) {
            c32toa(ssh->handshake->dhGexMinSz, scratchLen);
            ret = wc_HashUpdate(&ssh->handshake->hash,
                                enmhashId,
                                scratchLen, LENGTH_SZ);
        }
        /* Hash in the client's requested preferred key size. */
        if (ret == 0) {
            c32toa(ssh->handshake->dhGexPreferredSz, scratchLen);
            ret = wc_HashUpdate(&ssh->handshake->hash,
                                enmhashId,
                                scratchLen, LENGTH_SZ);
        }
        /* Hash in the client's requested maximum key size. */
        if (ret == 0) {
            c32toa(ssh->handshake->dhGexMaxSz, scratchLen);
            ret = wc_HashUpdate(&ssh->handshake->hash,
                                enmhashId,
                                scratchLen, LENGTH_SZ);
        }
        /* Add a pad byte if the mpint has the MSB set. */
        if (ret == 0) {
            if (ssh->handshake->primeGroup != NULL &&
                    ssh->handshake->primeGroup[0] & 0x80)
                primeGroupPad = 1;

            /* Hash in the length of the GEX prime group. */
            c32toa(ssh->handshake->primeGroupSz + primeGroupPad,
                   scratchLen);
            ret = wc_HashUpdate(&ssh->handshake->hash,
                                enmhashId,
                                scratchLen, LENGTH_SZ);
        }
        /* Hash in the pad byte for the GEX prime group. */
        if (ret == 0) {
            if (primeGroupPad) {
                scratchLen[0] = 0;
                ret = wc_HashUpdate(&ssh->handshake->hash,
                                    enmhashId,
                                    scratchLen, 1);
            }
        }
        /* Hash in the GEX prime group. */
        if (ret == 0)
            ret  = wc_HashUpdate(&ssh->handshake->hash,
                                 enmhashId,
                                 ssh->handshake->primeGroup,
                                 ssh->handshake->primeGroupSz);
        /* Add a pad byte if the mpint has the MSB set. */
        if (ret == 0) {
            if (ssh->handshake->generator[0] & 0x80)
                generatorPad = 1;

            /* Hash in the length of the GEX generator. */
            c32toa(ssh->handshake->generatorSz + generatorPad, scratchLen);
            ret = wc_HashUpdate(&ssh->handshake->hash,
                                enmhashId,
                                scratchLen, LENGTH_SZ);
        }
        /* Hash in the pad byte for the GEX generator. */
        if (ret == 0) {
            if (generatorPad) {
                scratchLen[0] = 0;
                ret = wc_HashUpdate(&ssh->handshake->hash,
                                    enmhashId,
                                    scratchLen, 1);
            }
        }
        /* Hash in the GEX generator. */
        if (ret == 0)
            ret = wc_HashUpdate(&ssh->handshake->hash,
                                enmhashId,
                                ssh->handshake->generator,
                                ssh->handshake->generatorSz);
    }
#endif

    /* Hash in the size of the client's DH e-value (ECDH Q-value). */
    if (ret == 0) {
        c32toa(ssh->handshake->eSz, scratchLen);
        ret = wc_HashUpdate(&ssh->handshake->hash, enmhashId,
                            scratchLen, LENGTH_SZ);
    }
    /* Hash in the client's DH e-value (ECDH Q-value). */
    if (ret == 0)
        ret = wc_HashUpdate(&ssh->handshake->hash, enmhashId,
                            ssh->handshake->e, ssh->handshake->eSz);

    /* Get and hash in the server's DH f-value (ECDH Q-value) */
    if (ret == WS_SUCCESS) {
        f = buf + begin;
        ret = GetUint32(&fSz, buf, len, &begin);
    }

    if (ret == WS_SUCCESS) {
        if (fSz > len - begin) {
            WLOG(WS_LOG_DEBUG, "F size would result in error");
            ret = WS_PARSE_E;
        }
    }

    if (ret == WS_SUCCESS)
        ret = wc_HashUpdate(&ssh->handshake->hash,
                            enmhashId,
                            f, fSz + LENGTH_SZ);

    if (ret == WS_SUCCESS) {
        f = buf + begin;
        begin += fSz;
        ret = GetUint32(&sigSz, buf, len, &begin);
    }

    if (ret == WS_SUCCESS) {
        if (sigSz > len - begin) {
            WLOG(WS_LOG_DEBUG, "Signature size would result in error 1");
            ret = WS_PARSE_E;
        }
    }

    if (ret == WS_SUCCESS) {
#ifdef WOLFSSH_SMALL_STACK
        sigKeyBlock_ptr = WMALLOC(sizeof(struct wolfSSH_sigKeyBlock), ssh->ctx->heap, DYNTYPE_PRIVKEY);
        if (sigKeyBlock_ptr == NULL) {
            ret = WS_MEMORY_E;
        }

#ifndef WOLFSSH_NO_ECDSA
        key_ptr = WMALLOC(sizeof(ecc_key), ssh->ctx->heap, DYNTYPE_PRIVKEY);
        if (key_ptr == NULL) {
            ret = WS_MEMORY_E;
        }
#endif /* WOLFSSH_NO_ECDSA */

#else /* ! WOLFSSH_SMALL_STACK */
#ifndef WOLFSSH_NO_ECDSA
        key_ptr = &key_s;
#endif
        sigKeyBlock_ptr = &s_sigKeyBlock;
#endif
    }
    if (ret == WS_SUCCESS) {
        sig = buf + begin;
        tmpIdx = begin;
        begin += sigSz;
        *idx = begin;

        /* Load in the server's public signing key */
        sigKeyBlock_ptr->useRsa = ssh->handshake->pubKeyId == ID_SSH_RSA;

        if (sigKeyBlock_ptr->useRsa) {
#ifndef WOLFSSH_NO_RSA
            byte* e;
            word32 eSz;
            byte* n;
            word32 nSz;
            word32 pubKeyIdx = 0;

            ret = wc_InitRsaKey(&sigKeyBlock_ptr->sk.rsa.key, ssh->ctx->heap);
            if (ret != 0)
                ret = WS_RSA_E;
            if (ret == 0)
                ret = GetUint32(&scratch, pubKey, pubKeySz, &pubKeyIdx);
            /* This is the algo name. */
            if (ret == WS_SUCCESS) {
                pubKeyIdx += scratch;
                ret = GetUint32(&eSz, pubKey, pubKeySz, &pubKeyIdx);
                if (ret == WS_SUCCESS && eSz > len - pubKeyIdx)
                    ret = WS_BUFFER_E;
            }
            if (ret == WS_SUCCESS) {
                e = pubKey + pubKeyIdx;
                pubKeyIdx += eSz;
                ret = GetUint32(&nSz, pubKey, pubKeySz, &pubKeyIdx);
                if (ret == WS_SUCCESS && nSz > len - pubKeyIdx)
                    ret = WS_BUFFER_E;
            }
            if (ret == WS_SUCCESS) {
                n = pubKey + pubKeyIdx;
                ret = wc_RsaPublicKeyDecodeRaw(n, nSz, e, eSz,
                                               &sigKeyBlock_ptr->sk.rsa.key);
            }

            if (ret == 0)
                sigKeyBlock_ptr->keySz = sizeof(sigKeyBlock_ptr->sk.rsa.key);
            else
                ret = WS_RSA_E;
#else
            (void)tmpIdx;
            ret = WS_INVALID_ALGO_ID;
#endif
        } else {
#ifndef WOLFSSH_NO_ECDSA
            byte* q;
            word32 qSz, pubKeyIdx = 0;
            int primeId;

            ret = wc_ecc_init_ex(&sigKeyBlock_ptr->sk.ecc.key, ssh->ctx->heap,
                                 INVALID_DEVID);
#ifdef HAVE_WC_ECC_SET_RNG
            if (ret == WS_SUCCESS)
                ret = wc_ecc_set_rng(&sigKeyBlock_ptr->sk.ecc.key, ssh->rng);
#endif
            if (ret != 0)
                ret = WS_ECC_E;
            else
                ret = GetStringRef(&qSz, &q, pubKey, pubKeySz, &pubKeyIdx);

            if (ret == WS_SUCCESS) {
                primeId = (int)NameToId((const char*)q, qSz);
                if (primeId != ID_UNKNOWN) {
                    primeId = wcPrimeForId((byte)primeId);
                    if (primeId == ECC_CURVE_INVALID)
                        ret = WS_INVALID_PRIME_CURVE;
                }
                else
                    ret = WS_INVALID_ALGO_ID;
            }

            /* Skip the curve name since we're getting it from the algo. */
            if (ret == WS_SUCCESS)
                ret = GetUint32(&scratch, pubKey, pubKeySz, &pubKeyIdx);

            if (ret == WS_SUCCESS) {
                pubKeyIdx += scratch;
                ret = GetStringRef(&qSz, &q, pubKey, pubKeySz, &pubKeyIdx);
            }

            if (ret == WS_SUCCESS) {
                ret = wc_ecc_import_x963_ex(q, qSz,
                        &sigKeyBlock_ptr->sk.ecc.key, primeId);
                if (ret == 0)
                    sigKeyBlock_ptr->keySz = sizeof(sigKeyBlock_ptr->sk.ecc.key);
                else
                    ret = WS_ECC_E;
            }
#else
            ret = WS_INVALID_ALGO_ID;
#endif
        }

        /* Generate and hash in the shared secret */
        if (ret == 0) {
            /* reset size here because a previous shared secret could
             * potentially be smaller by a byte than usual and cause buffer
             * issues with re-key */
            ssh->kSz = MAX_KEX_KEY_SZ;
            if (!ssh->handshake->useEcc) {
#ifndef WOLFSSH_NO_DH
                ret = wc_DhAgree(&ssh->handshake->privKey.dh,
                                 ssh->k, &ssh->kSz,
                                 ssh->handshake->x, ssh->handshake->xSz,
                                 f, fSz);
                ForceZero(ssh->handshake->x, ssh->handshake->xSz);
                wc_FreeDhKey(&ssh->handshake->privKey.dh);
                if (ret != 0) {
                    WLOG(WS_LOG_ERROR,
                            "Generate DH shared secret failed, %d", ret);
                }
#else
                ret = WS_INVALID_ALGO_ID;
#endif
            }
            else {
#ifndef WOLFSSH_NO_ECDH
                ret = wc_ecc_init(key_ptr);
#ifdef HAVE_WC_ECC_SET_RNG
                if (ret == WS_SUCCESS)
                    ret = wc_ecc_set_rng(key_ptr, ssh->rng);
#endif
                if (ret == 0)
                    ret = wc_ecc_import_x963(f, fSz, key_ptr);
                if (ret == 0)
                    ret = wc_ecc_shared_secret(&ssh->handshake->privKey.ecc,
                                               key_ptr, ssh->k, &ssh->kSz);
                wc_ecc_free(key_ptr);
                wc_ecc_free(&ssh->handshake->privKey.ecc);
                if (ret != 0) {
                    WLOG(WS_LOG_ERROR,
                            "Generate ECC shared secret failed, %d", ret);
                }
#else
                ret = WS_INVALID_ALGO_ID;
#endif
            }
        }
        if (ret == 0)
            CreateMpint(ssh->k, &ssh->kSz, &kPad);

        /* Hash in the shared secret K. */
        if (ret == 0) {
            c32toa(ssh->kSz + kPad, scratchLen);
            ret = wc_HashUpdate(&ssh->handshake->hash, enmhashId,
                                scratchLen, LENGTH_SZ);
        }
        if (ret == 0) {
            if (kPad) {
                scratchLen[0] = 0;
                ret = wc_HashUpdate(&ssh->handshake->hash,
                                    enmhashId, scratchLen, 1);
            }
        }
        if (ret == 0)
            ret = wc_HashUpdate(&ssh->handshake->hash, enmhashId,
                                ssh->k, ssh->kSz);

        /* Save the exchange hash value H, and session ID. */
        if (ret == 0)
            ret = wc_HashFinal(&ssh->handshake->hash,
                               enmhashId, ssh->h);
        if (ret == 0) {
            ssh->hSz = wc_HashGetDigestSize(enmhashId);
            if (ssh->sessionIdSz == 0) {
                WMEMCPY(ssh->sessionId, ssh->h, ssh->hSz);
                ssh->sessionIdSz = ssh->hSz;
            }
        }

        if (ret != WS_SUCCESS)
            ret = WS_CRYPTO_FAILED;

        /* Verify h with the server's public key. */
        if (ret == WS_SUCCESS) {
            /* Skip past the sig name. Check it, though. Other SSH
             * implementations do the verify based on the name, despite what
             * was agreed upon. XXX*/
            begin = 0;
            ret = GetUint32(&scratch, sig, sigSz, &begin);
            if (ret == WS_SUCCESS) {
                /* Check that scratch isn't larger than the remainder of the
                 * sig buffer and leaves enough room for another length. */
                if (scratch > sigSz - begin - LENGTH_SZ) {
                    WLOG(WS_LOG_DEBUG, "sig name size is too large");
                    ret = WS_PARSE_E;
                }
            }
            if (ret == WS_SUCCESS) {
                begin += scratch;
                ret = GetUint32(&scratch, sig, sigSz, &begin);
            }
            if (ret == WS_SUCCESS) {
                if (scratch > sigSz - begin) {
                    WLOG(WS_LOG_DEBUG, "sig name size is too large");
                    ret = WS_PARSE_E;
                }
            }
            if (ret == WS_SUCCESS) {
                if (sigKeyBlock_ptr->useRsa) {
#ifndef WOLFSSH_NO_RSA
                    sig = sig + begin;
                    /* In the fuzz, sigSz ends up 1 and it has issues. */
                    sigSz = scratch;

                    if (sigSz < MIN_RSA_SIG_SZ) {
                        WLOG(WS_LOG_DEBUG, "Provided signature is too small.");
                        ret = WS_RSA_E;
                    }

                    if (sigSz + begin + tmpIdx > len) {
                        WLOG(WS_LOG_DEBUG,
                                "Signature size found would result in error 2");
                        ret = WS_BUFFER_E;
                    }

                    if (ret == WS_SUCCESS) {
                        ret = wc_SignatureVerify(
                                         HashForId(ssh->handshake->pubKeyId),
                                         WC_SIGNATURE_TYPE_RSA_W_ENC,
                                         ssh->h, ssh->hSz, sig, sigSz,
                                         &sigKeyBlock_ptr->sk, sigKeyBlock_ptr->keySz);
                        if (ret != 0) {
                            WLOG(WS_LOG_DEBUG,
                                "DoKexDhReply: Signature Verify fail (%d)",
                                ret);
                            ret = WS_RSA_E;
                        }
                    }
#endif
                }
                else {
#ifndef WOLFSSH_NO_ECDSA
                    byte* r;
                    byte* s;
                    word32 rSz, sSz, asnSigSz;
                    byte asnSig[256];

                    sig = sig + begin;
                    sigSz = scratch;
                    begin = 0;
                    asnSigSz = sizeof(asnSig);

                    ret = GetStringRef(&rSz, &r, sig, sigSz, &begin);
                    if (ret == WS_SUCCESS)
                        ret = GetStringRef(&sSz, &s, sig, sigSz, &begin);

                    if (ret == WS_SUCCESS)
                        ret = wc_ecc_rs_raw_to_sig(r, rSz, s, sSz,
                                asnSig, &asnSigSz);

                    if (ret == WS_SUCCESS) {
                        ret = wc_SignatureVerify(
                                         HashForId(ssh->handshake->pubKeyId),
                                         WC_SIGNATURE_TYPE_ECC,
                                         ssh->h, ssh->hSz, asnSig, asnSigSz,
                                         &sigKeyBlock_ptr->sk, sigKeyBlock_ptr->keySz);
                        if (ret != 0) {
                            WLOG(WS_LOG_DEBUG,
                                "DoKexDhReply: Signature Verify fail (%d)",
                                ret);
                            ret = WS_ECC_E;
                        }
                    }
#endif
                }
            }
        }

        if (sigKeyBlock_ptr->useRsa) {
#ifndef WOLFSSH_NO_RSA
            wc_FreeRsaKey(&sigKeyBlock_ptr->sk.rsa.key);
#endif
        }
        else {
#ifndef WOLFSSH_NO_ECDSA
            wc_ecc_free(&sigKeyBlock_ptr->sk.ecc.key);
#endif
        }
    }

    if (ret == WS_SUCCESS)
        ret = GenerateKeys(ssh);

    if (ret == WS_SUCCESS)
        ret = SendNewKeys(ssh);

#ifdef WOLFSSH_SMALL_STACK
    if (sigKeyBlock_ptr)
        WFREE(sigKeyBlock_ptr, ssh->ctx->heap, DYNTYPE_PRIVKEY);
    #ifndef WOLFSSH_NO_ECDSA
    if (key_ptr)
        WFREE(key_ptr, ssh->ctx->heap, DYNTYPE_PRIVKEY);
    #endif
#endif
    WLOG(WS_LOG_DEBUG, "Leaving DoKexDhReply(), ret = %d", ret);
    return ret;
}


static int DoNewKeys(WOLFSSH* ssh, byte* buf, word32 len, word32* idx)
{
    int ret = WS_SUCCESS;

    (void)buf;
    (void)len;
    (void)idx;

    if (ssh == NULL || ssh->handshake == NULL)
        ret = WS_BAD_ARGUMENT;

    if (ret == WS_SUCCESS) {
        ssh->peerEncryptId = ssh->handshake->encryptId;
        ssh->peerMacId = ssh->handshake->macId;
        ssh->peerBlockSz = ssh->handshake->blockSz;
        ssh->peerMacSz = ssh->handshake->macSz;
        ssh->peerAeadMode = ssh->handshake->aeadMode;
        WMEMCPY(&ssh->peerKeys, &ssh->handshake->peerKeys, sizeof(Keys));

        switch (ssh->peerEncryptId) {
            case ID_NONE:
                WLOG(WS_LOG_DEBUG, "DNK: peer using cipher none");
                break;

#ifndef WOLFSSH_NO_AES_CBC
            case ID_AES128_CBC:
            case ID_AES192_CBC:
            case ID_AES256_CBC:
                WLOG(WS_LOG_DEBUG, "DNK: peer using cipher aes-cbc");
                ret = wc_AesSetKey(&ssh->decryptCipher.aes,
                                   ssh->peerKeys.encKey, ssh->peerKeys.encKeySz,
                                   ssh->peerKeys.iv, AES_DECRYPTION);
                break;
#endif

#ifndef WOLFSSH_NO_AES_CTR
            case ID_AES128_CTR:
            case ID_AES192_CTR:
            case ID_AES256_CTR:
                WLOG(WS_LOG_DEBUG, "DNK: peer using cipher aes-ctr");
                ret = wc_AesSetKey(&ssh->decryptCipher.aes,
                                   ssh->peerKeys.encKey, ssh->peerKeys.encKeySz,
                                   ssh->peerKeys.iv, AES_ENCRYPTION);
                break;
#endif

#ifndef WOLFSSH_NO_AES_GCM
            case ID_AES128_GCM:
            case ID_AES192_GCM:
            case ID_AES256_GCM:
                WLOG(WS_LOG_DEBUG, "DNK: peer using cipher aes-gcm");
                ret = wc_AesGcmSetKey(&ssh->decryptCipher.aes,
                                      ssh->peerKeys.encKey,
                                      ssh->peerKeys.encKeySz);
                break;
#endif

            default:
                WLOG(WS_LOG_DEBUG, "DNK: peer using cipher invalid");
                break;
        }

        if (ret == 0)
            ret = WS_SUCCESS;
        else
            ret = WS_CRYPTO_FAILED;
    }

    if (ret == WS_SUCCESS) {
        ssh->rxCount = 0;
        ssh->highwaterFlag = 0;
        ssh->isKeying = 0;
        HandshakeInfoFree(ssh->handshake, ssh->ctx->heap);
        ssh->handshake = NULL;
        WLOG(WS_LOG_DEBUG, "Keying completed");
    }

    return ret;
}


#ifndef WOLFSSH_NO_DH_GEX_SHA256
static int DoKexDhGexRequest(WOLFSSH* ssh,
                             byte* buf, word32 len, word32* idx)
{
    word32 begin;
    int ret = WS_SUCCESS;

    if (ssh == NULL || ssh->handshake == NULL || buf == NULL || len == 0 ||
            idx == NULL)
        ret = WS_BAD_ARGUMENT;

    if (ret == WS_SUCCESS) {
        begin = *idx;
        ret = GetUint32(&ssh->handshake->dhGexMinSz, buf, len, &begin);
    }

    if (ret == WS_SUCCESS) {
        ret = GetUint32(&ssh->handshake->dhGexPreferredSz, buf, len, &begin);
    }

    if (ret == WS_SUCCESS) {
        ret = GetUint32(&ssh->handshake->dhGexMaxSz, buf, len, &begin);
    }

    if (ret == WS_SUCCESS) {
        WLOG(WS_LOG_INFO, "  min = %u, preferred = %u, max = %u",
                ssh->handshake->dhGexMinSz,
                ssh->handshake->dhGexPreferredSz,
                ssh->handshake->dhGexMaxSz);
        *idx = begin;
        ret = SendKexDhGexGroup(ssh);
    }

    return ret;
}


static int DoKexDhGexGroup(WOLFSSH* ssh,
                           byte* buf, word32 len, word32* idx)
{
    byte* primeGroup = NULL;
    word32 primeGroupSz;
    byte* generator = NULL;
    word32 generatorSz;
    word32 begin;
    int ret = WS_SUCCESS;

    if (ssh == NULL || buf == NULL || len == 0 || idx == NULL)
        ret = WS_BAD_ARGUMENT;

    if (ret == WS_SUCCESS) {
        begin = *idx;
        ret = GetMpint(&primeGroupSz, &primeGroup, buf, len, &begin);
        if (ret == WS_SUCCESS && primeGroupSz > (MAX_KEX_KEY_SZ + 1))
            ret = WS_DH_SIZE_E;
    }

    if (ret == WS_SUCCESS)
        ret = GetMpint(&generatorSz, &generator, buf, len, &begin);

    if (ret == WS_SUCCESS) {
        ssh->handshake->primeGroup =
            (byte*)WMALLOC(primeGroupSz, ssh->ctx->heap, DYNTYPE_MPINT);
        if (ssh->handshake->primeGroup == NULL)
            ret = WS_MEMORY_E;
    }

    if (ret == WS_SUCCESS) {
        ssh->handshake->generator =
            (byte*)WMALLOC(generatorSz, ssh->ctx->heap, DYNTYPE_MPINT);
        if (ssh->handshake->generator == NULL) {
            ret = WS_MEMORY_E;
            WFREE(ssh->handshake->primeGroup, ssh->ctx->heap, DYNTYPE_MPINT);
            ssh->handshake->primeGroup = NULL;
        }
    }

    if (ret == WS_SUCCESS) {
        WMEMCPY(ssh->handshake->primeGroup, primeGroup, primeGroupSz);
        ssh->handshake->primeGroupSz = primeGroupSz;
        WMEMCPY(ssh->handshake->generator, generator, generatorSz);
        ssh->handshake->generatorSz = generatorSz;

        *idx = begin;
        ret = SendKexDhInit(ssh);
    }

    return ret;
}
#endif


static int DoIgnore(WOLFSSH* ssh, byte* buf, word32 len, word32* idx)
{
    word32 dataSz;
    word32 begin = *idx;

    (void)ssh;
    (void)len;

    ato32(buf + begin, &dataSz);
    begin += LENGTH_SZ + dataSz;

    *idx = begin;

    return WS_SUCCESS;
}

static int DoRequestSuccess(WOLFSSH *ssh, byte *buf, word32 len, word32 *idx)
{
    word32 dataSz;
    word32 begin = *idx;
    int    ret=WS_SUCCESS;

    (void)ssh;
    (void)len;

    WLOG(WS_LOG_DEBUG, "DoRequestSuccess, *idx=%d, len=%d", *idx, len);
    ato32(buf + begin, &dataSz);
    begin += LENGTH_SZ + dataSz;

    if (ssh->ctx->reqSuccessCb != NULL)
        ret = ssh->ctx->reqSuccessCb(ssh, &(buf[*idx]), len, ssh->reqSuccessCtx);

    *idx = begin;

    return ret;
}

static int DoRequestFailure(WOLFSSH *ssh, byte *buf, word32 len, word32 *idx)
{
    word32 dataSz;
    word32 begin = *idx;
    int ret = WS_SUCCESS;

    (void)ssh;
    (void)len;

    WLOG(WS_LOG_DEBUG, "DoRequestFalure, *idx=%d, len=%d", *idx, len);
    ato32(buf + begin, &dataSz);
    begin += LENGTH_SZ + dataSz;

    if (ssh->ctx->reqFailureCb != NULL)
        ret = ssh->ctx->reqFailureCb(ssh, &(buf[*idx]), len, ssh->reqFailureCtx);

    *idx = begin;

    return ret;
}

static int DoDebug(WOLFSSH* ssh, byte* buf, word32 len, word32* idx)
{
    byte  alwaysDisplay;
    char*    msg = NULL;
    char*    lang = NULL;
    word32 strSz;
    word32 begin;

    if (ssh == NULL || buf == NULL || idx == NULL ||
            len < (2 * LENGTH_SZ) + 1) {

        return WS_BAD_ARGUMENT;
    }
    begin = *idx;

    alwaysDisplay = buf[begin++];

    ato32(buf + begin, &strSz);
    begin += LENGTH_SZ;
    if (strSz > 0) {
        if (strSz > len - begin) {
            return WS_BUFFER_E;
        }

        msg = (char*)WMALLOC(strSz + 1, ssh->ctx->heap, DYNTYPE_STRING);
        if (msg != NULL) {
            WMEMCPY(msg, buf + begin, strSz);
            msg[strSz] = 0;
        }
        else {
            return WS_MEMORY_E;
        }
        begin += strSz;
    }

    if (LENGTH_SZ > len - begin) {
        WFREE(msg, ssh->ctx->heap, DYNTYPE_STRING);
        return WS_BUFFER_E;
    }

    ato32(buf + begin, &strSz);
    begin += LENGTH_SZ;
    if (strSz > 0) {
        if ((len < begin) || (strSz > len - begin)) {
            WFREE(msg, ssh->ctx->heap, DYNTYPE_STRING);
            return WS_BUFFER_E;
        }

        lang = (char*)WMALLOC(strSz + 1, ssh->ctx->heap, DYNTYPE_STRING);
        if (lang != NULL) {
            WMEMCPY(lang, buf + begin, strSz);
            lang[strSz] = 0;
        }
        else {
            WFREE(msg, ssh->ctx->heap, DYNTYPE_STRING);
            return WS_MEMORY_E;
        }
        begin += strSz;
    }

    if (alwaysDisplay) {
        WLOG(WS_LOG_DEBUG, "DEBUG MSG (%s): %s",
             (lang == NULL) ? "none" : lang,
             (msg == NULL) ? "no message" : msg);
    }

    *idx = begin;

    WFREE(msg, ssh->ctx->heap, DYNTYPE_STRING);
    WFREE(lang, ssh->ctx->heap, DYNTYPE_STRING);

    return WS_SUCCESS;
}


static int DoUnimplemented(WOLFSSH* ssh,
                           byte* buf, word32 len, word32* idx)
{
    word32 seq;
    word32 begin = *idx;

    (void)ssh;
    (void)len;

    ato32(buf + begin, &seq);
    begin += UINT32_SZ;

    WLOG(WS_LOG_DEBUG, "UNIMPLEMENTED: seq %u", seq);

    *idx = begin;

    return WS_SUCCESS;
}


static int DoDisconnect(WOLFSSH* ssh, byte* buf, word32 len, word32* idx)
{
    word32 reason;
    const char* reasonStr = NULL;
    word32 begin = *idx;

    (void)ssh;
    (void)len;
    (void)reasonStr;

    ato32(buf + begin, &reason);
    begin += UINT32_SZ;

#ifdef NO_WOLFSSH_STRINGS
    WLOG(WS_LOG_DEBUG, "DISCONNECT: (%u)", reason);
#elif defined(DEBUG_WOLFSSH)
    switch (reason) {
        case WOLFSSH_DISCONNECT_HOST_NOT_ALLOWED_TO_CONNECT:
            reasonStr = "host not allowed to connect"; break;
        case WOLFSSH_DISCONNECT_PROTOCOL_ERROR:
            reasonStr = "protocol error"; break;
        case WOLFSSH_DISCONNECT_KEY_EXCHANGE_FAILED:
            reasonStr = "key exchange failed"; break;
        case WOLFSSH_DISCONNECT_RESERVED:
            reasonStr = "reserved"; break;
        case WOLFSSH_DISCONNECT_MAC_ERROR:
            reasonStr = "mac error"; break;
        case WOLFSSH_DISCONNECT_COMPRESSION_ERROR:
            reasonStr = "compression error"; break;
        case WOLFSSH_DISCONNECT_SERVICE_NOT_AVAILABLE:
            reasonStr = "service not available"; break;
        case WOLFSSH_DISCONNECT_PROTOCOL_VERSION_NOT_SUPPORTED:
            reasonStr = "protocol version not supported"; break;
        case WOLFSSH_DISCONNECT_HOST_KEY_NOT_VERIFIABLE:
            reasonStr = "host key not verifiable"; break;
        case WOLFSSH_DISCONNECT_CONNECTION_LOST:
            reasonStr = "connection lost"; break;
        case WOLFSSH_DISCONNECT_BY_APPLICATION:
            reasonStr = "disconnect by application"; break;
        case WOLFSSH_DISCONNECT_TOO_MANY_CONNECTIONS:
            reasonStr = "too many connections"; break;
        case WOLFSSH_DISCONNECT_AUTH_CANCELLED_BY_USER:
            reasonStr = "auth cancelled by user"; break;
        case WOLFSSH_DISCONNECT_NO_MORE_AUTH_METHODS_AVAILABLE:
            reasonStr = "no more auth methods available"; break;
        case WOLFSSH_DISCONNECT_ILLEGAL_USER_NAME:
            reasonStr = "illegal user name"; break;
        default:
            reasonStr = "unknown reason";
    }
    WLOG(WS_LOG_DEBUG, "DISCONNECT: (%u) %s", reason, reasonStr);
#endif

    *idx = begin;

    return WS_SUCCESS;
}


static int DoServiceRequest(WOLFSSH* ssh,
                            byte* buf, word32 len, word32* idx)
{
    word32 begin = *idx;
    word32 nameSz;
    char     serviceName[WOLFSSH_MAX_NAMESZ];

    (void)len;

    ato32(buf + begin, &nameSz);
    begin += LENGTH_SZ;

    if (begin + nameSz > len || nameSz >= WOLFSSH_MAX_NAMESZ) {
        return WS_BUFFER_E;
    }

    WMEMCPY(serviceName, buf + begin, nameSz);
    begin += nameSz;
    serviceName[nameSz] = 0;

    *idx = begin;

    WLOG(WS_LOG_DEBUG, "Requesting service: %s", serviceName);
    ssh->clientState = CLIENT_USERAUTH_REQUEST_DONE;

    return WS_SUCCESS;
}


static int DoServiceAccept(WOLFSSH* ssh,
                           byte* buf, word32 len, word32* idx)
{
    word32 begin = *idx;
    word32 nameSz;
    char     serviceName[WOLFSSH_MAX_NAMESZ];

    (void)len;

    ato32(buf + begin, &nameSz);
    begin += LENGTH_SZ;

    if (begin + nameSz > len || nameSz >= WOLFSSH_MAX_NAMESZ) {
        return WS_BUFFER_E;
    }

    WMEMCPY(serviceName, buf + begin, nameSz);
    begin += nameSz;
    serviceName[nameSz] = 0;

    *idx = begin;

    WLOG(WS_LOG_DEBUG, "Accepted service: %s", serviceName);
    ssh->serverState = SERVER_USERAUTH_REQUEST_DONE;

    return WS_SUCCESS;
}


#ifdef WOLFSSH_ALLOW_USERAUTH_NONE
/* Utility for DoUserAuthRequest() */
static int DoUserAuthRequestNone(WOLFSSH* ssh, WS_UserAuthData* authData,
                                     byte* buf, word32 len, word32* idx)
{
    int ret = WS_SUCCESS;
    WLOG(WS_LOG_DEBUG, "Entering DoUserAuthRequestNone()");

    (void)len;

    if (ssh == NULL || authData == NULL ||
        buf == NULL || idx == NULL) {

        ret = WS_BAD_ARGUMENT;
    }

    if (ret == WS_SUCCESS) {
        authData->type = WOLFSSH_USERAUTH_NONE;
        if (ssh->ctx->userAuthCb != NULL) {
            WLOG(WS_LOG_DEBUG, "DUARN: Calling the userauth callback");
            ret = ssh->ctx->userAuthCb(WOLFSSH_USERAUTH_NONE,
                                       authData, ssh->userAuthCtx);
            if (ret == WOLFSSH_USERAUTH_SUCCESS) {
                WLOG(WS_LOG_DEBUG, "DUARN: none check successful");
                ssh->clientState = CLIENT_USERAUTH_DONE;
                ret = WS_SUCCESS;
            }
            else if (ret == WOLFSSH_USERAUTH_REJECTED) {
                WLOG(WS_LOG_DEBUG, "DUARN: password rejected");
                #ifndef NO_FAILURE_ON_REJECTED
                ret = SendUserAuthFailure(ssh, 0);
                if (ret == WS_SUCCESS)
                    ret = WS_USER_AUTH_E;
                #else
                ret = WS_USER_AUTH_E;
                #endif
            }
            else {
                WLOG(WS_LOG_DEBUG, "DUARN: none check failed, retry");
                ret = SendUserAuthFailure(ssh, 0);
            }
        }
        else {
            WLOG(WS_LOG_DEBUG, "DUARN: No user auth callback");
            ret = SendUserAuthFailure(ssh, 0);
            if (ret == WS_SUCCESS)
                ret = WS_FATAL_ERROR;
        }
    }

    WLOG(WS_LOG_DEBUG, "Leaving DoUserAuthRequestNone(), ret = %d", ret);
    return ret;
}
#endif


/* Utility for DoUserAuthRequest() */
static int DoUserAuthRequestPassword(WOLFSSH* ssh, WS_UserAuthData* authData,
                                     byte* buf, word32 len, word32* idx)
{
    word32 begin;
    WS_UserAuthData_Password* pw;
    int ret = WS_SUCCESS;

    WLOG(WS_LOG_DEBUG, "Entering DoUserAuthRequestPassword()");

    if (ssh == NULL || authData == NULL ||
        buf == NULL || len == 0 || idx == NULL) {

        ret = WS_BAD_ARGUMENT;
    }

    if (ret == WS_SUCCESS) {
        begin = *idx;
        pw = &authData->sf.password;
        authData->type = WOLFSSH_USERAUTH_PASSWORD;
        ret = GetBoolean(&pw->hasNewPassword, buf, len, &begin);
    }

    if (ret == WS_SUCCESS)
        ret = GetUint32(&pw->passwordSz, buf, len, &begin);

    if (ret == WS_SUCCESS) {
        pw->password = buf + begin;
        begin += pw->passwordSz;

        if (pw->hasNewPassword) {
            /* Skip the password change. Maybe error out since we aren't
             * supporting password changes at this time. */
            ret = GetUint32(&pw->newPasswordSz, buf, len, &begin);
            if (ret == WS_SUCCESS) {
                pw->newPassword = buf + begin;
                begin += pw->newPasswordSz;
            }
        }
        else {
            pw->newPassword = NULL;
            pw->newPasswordSz = 0;
        }

        if (ssh->ctx->userAuthCb != NULL) {
            WLOG(WS_LOG_DEBUG, "DUARPW: Calling the userauth callback");
            ret = ssh->ctx->userAuthCb(WOLFSSH_USERAUTH_PASSWORD,
                                       authData, ssh->userAuthCtx);
            if (ret == WOLFSSH_USERAUTH_SUCCESS) {
                WLOG(WS_LOG_DEBUG, "DUARPW: password check successful");
                ssh->clientState = CLIENT_USERAUTH_DONE;
                ret = WS_SUCCESS;
            }
            else if (ret == WOLFSSH_USERAUTH_REJECTED) {
                WLOG(WS_LOG_DEBUG, "DUARPW: password rejected");
                #ifndef NO_FAILURE_ON_REJECTED
                ret = SendUserAuthFailure(ssh, 0);
                if (ret == WS_SUCCESS)
                    ret = WS_USER_AUTH_E;
                #else
                ret = WS_USER_AUTH_E;
                #endif
            }
            else {
                WLOG(WS_LOG_DEBUG, "DUARPW: password check failed, retry");
                ret = SendUserAuthFailure(ssh, 0);
            }
        }
        else {
            WLOG(WS_LOG_DEBUG, "DUARPW: No user auth callback");
            ret = SendUserAuthFailure(ssh, 0);
            if (ret == WS_SUCCESS)
                ret = WS_FATAL_ERROR;
        }
    }

    if (ret == WS_SUCCESS)
        *idx = begin;

    WLOG(WS_LOG_DEBUG, "Leaving DoUserAuthRequestPassword(), ret = %d", ret);
    return ret;
}

#ifndef WOLFSSH_NO_RSA
/* Utility for DoUserAuthRequestPublicKey() */
/* returns negative for error, positive is size of digest. */
static int DoUserAuthRequestRsa(WOLFSSH* ssh, WS_UserAuthData_PublicKey* pk,
                                byte hashId, byte* digest, word32 digestSz)
{
    enum wc_HashType enmhashId = (enum wc_HashType)hashId;
    byte *checkDigest = NULL;
    byte *encDigest = NULL;
    int checkDigestSz;
    const byte* publicKeyType;
    word32 publicKeyTypeSz = 0;
    const byte* n;
    word32 nSz = 0;
    const byte* e = NULL;
    word32 eSz = 0;
    word32 i = 0;
    int ret = WS_SUCCESS;
    RsaKey *key_ptr = NULL;

#ifdef WOLFSSH_SMALL_STACK
    checkDigest = WMALLOC(MAX_ENCODED_SIG_SZ, ssh->ctx->heap, DYNTYPE_BUFFER);
    if (checkDigest == NULL)
        ret = WS_MEMORY_E;
    key_ptr = WMALLOC(sizeof(RsaKey), ssh->ctx->heap, DYNTYPE_PUBKEY);
    if (key_ptr == NULL)
        ret = WS_MEMORY_E;
#else
    byte s_checkDigest[MAX_ENCODED_SIG_SZ];
    RsaKey s_key;
    checkDigest = s_checkDigest;
    key_ptr = &s_key;
#endif

    WLOG(WS_LOG_DEBUG, "Entering DoUserAuthRequestRsa()");

    if (ret == WS_SUCCESS) {
        ret = wc_InitRsaKey(key_ptr, ssh->ctx->heap);
        if (ret == 0) {
            if (ssh == NULL || pk == NULL || digest == NULL || digestSz == 0)
                ret = WS_BAD_ARGUMENT;
        }
        else {
            ret = WS_SUCCESS;
        }
    }

    /* First check that the public key's type matches the one we are
     * expecting. */
    if (ret == WS_SUCCESS)
        ret = GetSize(&publicKeyTypeSz, pk->publicKey, pk->publicKeySz, &i);

    if (ret == WS_SUCCESS) {
        publicKeyType = pk->publicKey + i;
        i += publicKeyTypeSz;
        if (publicKeyTypeSz != pk->publicKeyTypeSz &&
            WMEMCMP(publicKeyType, pk->publicKeyType, publicKeyTypeSz) != 0) {

            WLOG(WS_LOG_DEBUG,
                "Public Key's type does not match public key type");
            ret = WS_INVALID_ALGO_ID;
        }
    }

    if (ret == WS_SUCCESS)
        ret = GetSize(&eSz, pk->publicKey, pk->publicKeySz, &i);

    if (ret == WS_SUCCESS) {
        e = pk->publicKey + i;
        i += eSz;
        ret = GetSize(&nSz, pk->publicKey, pk->publicKeySz, &i);
    }

    if (ret == WS_SUCCESS) {
        n = pk->publicKey + i;

        ret = wc_RsaPublicKeyDecodeRaw(n, nSz, e, eSz, key_ptr);
        if (ret != 0) {
            WLOG(WS_LOG_DEBUG, "Could not decode public key");
            ret = WS_CRYPTO_FAILED;
        }
    }

    if (ret == WS_SUCCESS) {
        i = 0;
        /* First check that the signature's public key type matches the one
         * we are expecting. */
        ret = GetSize(&publicKeyTypeSz, pk->publicKey, pk->publicKeySz, &i);
    }

    if (ret == WS_SUCCESS) {
        publicKeyType = pk->publicKey + i;
        i += publicKeyTypeSz;

        if (publicKeyTypeSz != pk->publicKeyTypeSz &&
            WMEMCMP(publicKeyType, pk->publicKeyType, publicKeyTypeSz) != 0) {

            WLOG(WS_LOG_DEBUG,
                 "Signature's type does not match public key type");
            ret = WS_INVALID_ALGO_ID;
        }
    }

    if (ret == WS_SUCCESS)
        ret = GetSize(&nSz, pk->signature, pk->signatureSz, &i);

    if (ret == WS_SUCCESS) {
        n = pk->signature + i;
        checkDigestSz = wc_RsaSSL_Verify(n, nSz, checkDigest,
                                         sizeof(checkDigest), key_ptr);
        if (checkDigestSz <= 0) {
            WLOG(WS_LOG_DEBUG, "Could not verify signature");
            ret = WS_CRYPTO_FAILED;
        }
    }

    if (ret == WS_SUCCESS) {
        word32 encDigestSz;
        volatile int compare;
        volatile int sizeCompare;
#ifdef WOLFSSH_SMALL_STACK
        encDigest = WMALLOC(MAX_ENCODED_SIG_SZ, ssh->ctx->heap, DYNTYPE_BUFFER);
        if (encDigest == NULL)
            ret = WS_MEMORY_E;
#else
        byte s_encDigest[MAX_ENCODED_SIG_SZ];
        encDigest = s_encDigest;
#endif
        encDigestSz = wc_EncodeSignature(encDigest, digest,
                                         wc_HashGetDigestSize(enmhashId),
                                         wc_HashGetOID(enmhashId));

        compare = ConstantCompare(encDigest, checkDigest,
                                  encDigestSz);
        sizeCompare = encDigestSz != (word32)checkDigestSz;

        if ((compare == 0) && (sizeCompare == 0))
            ret = WS_SUCCESS;
        else
            ret = WS_RSA_E;
    }
    if (key_ptr != NULL)
        wc_FreeRsaKey(key_ptr);
#ifdef WOLFSSH_SMALL_STACK
    if (key_ptr != NULL)
        WFREE(key_ptr, ssh->ctx->heap, DYNTYPE_PUBKEY);
    if (checkDigest)
        WFREE(checkDigest, ssh->ctx->heap, DYNTYPE_BUFFER);
    if (encDigest)
        WFREE(encDigest, ssh->ctx_heap, DYNTYPE_BUFFER);
#endif
    WLOG(WS_LOG_DEBUG, "Leaving DoUserAuthRequestRsa(), ret = %d", ret);
    return ret;
}
#endif /* ! WOLFSSH_NO_RSA */


#ifndef WOLFSSH_NO_ECDSA
/* Utility for DoUserAuthRequestPublicKey() */
/* returns negative for error, positive is size of digest. */
static int DoUserAuthRequestEcc(WOLFSSH* ssh, WS_UserAuthData_PublicKey* pk,
                                byte hashId, byte* digest, word32 digestSz)
{
    const byte* publicKeyType;
    word32 publicKeyTypeSz = 0;
    const byte* curveName;
    word32 curveNameSz = 0;
    const byte* q = NULL;
    word32 sz, qSz;
    word32 i = 0;
    int ret = WS_SUCCESS;
    mp_int *sig_r_ptr, *sig_s_ptr;
    ecc_key *key_ptr;
#ifdef WOLFSSH_SMALL_STACK
    key_ptr = WMALLOC(sizeof(ecc_key), ssh->ctx->heap, DYNTYPE_PUBKEY);
    sig_r_ptr = WMALLOC(sizeof(mp_int), ssh->ctx->heap, DYNTYPE_MPINT);
    sig_s_ptr = WMALLOC(sizeof(mp_int), ssh->ctx->heap, DYNTYPE_MPINT);
    if (key_ptr == NULL || sig_r_ptr == NULL || sig_s_ptr == NULL)
        ret = WS_MEMORY_E;
#else
    mp_int sig_r, sig_s;
    ecc_key s_key;
    key_ptr = &s_key;
    sig_r_ptr = &sig_r;
    sig_s_ptr = &sig_s;
#endif
    (void)hashId;

    WLOG(WS_LOG_DEBUG, "Entering DoUserAuthRequestEcc()");

    if (ret == WS_SUCCESS) {
        ret = wc_ecc_init_ex(key_ptr, ssh->ctx->heap, INVALID_DEVID);
        if (ret == 0) {
            if (ssh == NULL || pk == NULL || digest == NULL || digestSz == 0)
                ret = WS_BAD_ARGUMENT;
        }
        else {
            ret = WS_SUCCESS;
        }
    }

    /* First check that the public key's type matches the one we are
     * expecting. */
    if (ret == WS_SUCCESS)
        ret = GetSize(&publicKeyTypeSz, pk->publicKey, pk->publicKeySz, &i);

    if (ret == WS_SUCCESS) {
        publicKeyType = pk->publicKey + i;
        i += publicKeyTypeSz;
        if (publicKeyTypeSz != pk->publicKeyTypeSz &&
            WMEMCMP(publicKeyType, pk->publicKeyType, publicKeyTypeSz) != 0) {

            WLOG(WS_LOG_DEBUG,
                "Public Key's type does not match public key type");
            ret = WS_INVALID_ALGO_ID;
        }
    }

    if (ret == WS_SUCCESS)
        ret = GetSize(&curveNameSz, pk->publicKey, pk->publicKeySz, &i);

    if (ret == WS_SUCCESS) {
        curveName = pk->publicKey + i;
        (void)curveName; /* Not used at the moment, hush the compiler. */
        i += curveNameSz;
        ret = GetSize(&qSz, pk->publicKey, pk->publicKeySz, &i);
    }

    if (ret == WS_SUCCESS) {
        q = pk->publicKey + i;
        i += qSz;
        ret = wc_ecc_import_x963(q, qSz, key_ptr);
    }

    if (ret != 0) {
        WLOG(WS_LOG_DEBUG, "Could not decode public key");
        ret = WS_CRYPTO_FAILED;
    }

    if (ret == WS_SUCCESS) {
        i = 0;
        /* First check that the signature's public key type matches the one
         * we are expecting. */
        ret = GetSize(&publicKeyTypeSz, pk->signature, pk->signatureSz, &i);
    }

    if (ret == WS_SUCCESS) {
        publicKeyType = pk->signature + i;
        i += publicKeyTypeSz;

        if (publicKeyTypeSz != pk->publicKeyTypeSz &&
            WMEMCMP(publicKeyType, pk->publicKeyType, publicKeyTypeSz) != 0) {

            WLOG(WS_LOG_DEBUG,
                 "Signature's type does not match public key type");
            ret = WS_INVALID_ALGO_ID;
        }
    }

    if (ret == WS_SUCCESS) {
        /* Get the size of the signature blob. */
        ret = GetSize(&sz, pk->signature, pk->signatureSz, &i);
    }

    if (ret == WS_SUCCESS) {
        /* Get R and S. */
        ret = GetSize(&sz, pk->signature, pk->signatureSz, &i);
    }

    if (ret == WS_SUCCESS) {
        if (mp_init(sig_r_ptr) != MP_OKAY) {
            ret = WS_FATAL_ERROR;
        }
    }

    if (ret == WS_SUCCESS) {
        ret = mp_read_unsigned_bin(sig_r_ptr, pk->signature + i, sz);
        if (ret != 0)
            ret = WS_PARSE_E;
        else
            ret = WS_SUCCESS;
    }

    if (ret == WS_SUCCESS) {
        i += sz;
        ret = GetSize(&sz, pk->signature, pk->signatureSz, &i);
    }

    if (ret == WS_SUCCESS) {
        if (mp_init(sig_s_ptr) != MP_OKAY) {
            ret = WS_FATAL_ERROR;
        }
    }

    if (ret == WS_SUCCESS) {
        ret = mp_read_unsigned_bin(sig_s_ptr, pk->signature + i, sz);
        if (ret != 0)
            ret = WS_PARSE_E;
        else
            ret = WS_SUCCESS;
    }

    if (ret == WS_SUCCESS) {
        int status = 0;

        ret = wc_ecc_verify_hash_ex(sig_r_ptr, sig_s_ptr, digest, digestSz, &status, key_ptr);
        if (ret != 0) {
            WLOG(WS_LOG_DEBUG, "Could not verify signature");
            ret = WS_CRYPTO_FAILED;
        }
        else
            ret = status ? WS_SUCCESS : WS_ECC_E;
    }

    if (key_ptr)
        wc_ecc_free(key_ptr);
    if (sig_r_ptr)
        mp_clear(sig_r_ptr);
    if (sig_s_ptr)
        mp_clear(sig_s_ptr);
#ifdef WOLFSSH_SMALL_STACK
    if (key_ptr)
        WFREE(key_ptr, ssh->ctx->heap, DYNTYPE_PUBKEY);
    if (sig_r_ptr)
        WFREE(sig_r_ptr, ssh->ctx->heap, DYNTYPE_MPINT);
    if (sig_s_ptr)
        WFREE(sig_s_ptr, ssh->ctx->heap, DYNTYPE_MPINT);
#endif
    WLOG(WS_LOG_DEBUG, "Leaving DoUserAuthRequestEcc(), ret = %d", ret);
    return ret;
}
#endif


#if !defined(WOLFSSH_NO_RSA) || !defined(WOLFSSH_NO_ECDSA)
/* Utility for DoUserAuthRequest() */
static int DoUserAuthRequestPublicKey(WOLFSSH* ssh, WS_UserAuthData* authData,
                                      byte* buf, word32 len, word32* idx)
{
    word32 begin;
    WS_UserAuthData_PublicKey* pk;
    int ret = WS_SUCCESS;
    int authFailure = 0;

    WLOG(WS_LOG_DEBUG, "Entering DoUserAuthRequestPublicKey()");

    if (ssh == NULL || authData == NULL ||
        buf == NULL || len == 0 || idx == NULL) {

        ret = WS_BAD_ARGUMENT;
    }

    if (ret == WS_SUCCESS) {
        begin = *idx;
        pk = &authData->sf.publicKey;
        authData->type = WOLFSSH_USERAUTH_PUBLICKEY;
        ret = GetBoolean(&pk->hasSignature, buf, len, &begin);
    }

    if (ret == WS_SUCCESS)
        ret = GetSize(&pk->publicKeyTypeSz, buf, len, &begin);

    if (ret == WS_SUCCESS) {
        pk->publicKeyType = buf + begin;
        begin += pk->publicKeyTypeSz;
        ret = GetSize(&pk->publicKeySz, buf, len, &begin);
    }

    if (ret == WS_SUCCESS) {
        pk->publicKey = buf + begin;
        begin += pk->publicKeySz;

        if (pk->hasSignature) {
            ret = GetSize(&pk->signatureSz, buf, len, &begin);
            if (ret == WS_SUCCESS) {
                pk->signature = buf + begin;
                begin += pk->signatureSz;
            }
        }
        else {
            pk->signature = NULL;
            pk->signatureSz = 0;
        }

        if (ret == WS_SUCCESS) {
            *idx = begin;

            if (ssh->ctx->userAuthCb != NULL) {
                WLOG(WS_LOG_DEBUG, "DUARPK: Calling the userauth callback");
                ret = ssh->ctx->userAuthCb(WOLFSSH_USERAUTH_PUBLICKEY,
                                           authData, ssh->userAuthCtx);
                WLOG(WS_LOG_DEBUG, "DUARPK: callback result = %d", ret);
                if (ret == WOLFSSH_USERAUTH_SUCCESS)
                    ret = WS_SUCCESS;
                else if (ret == WOLFSSH_USERAUTH_INVALID_PUBLICKEY) {
                    WLOG(WS_LOG_DEBUG, "DUARPK: client key rejected");
                    ret = WS_PUBKEY_REJECTED_E;
                }
                else {
                    ret = SendUserAuthFailure(ssh, 0);
                    authFailure = 1;
                }
            }
            else {
                WLOG(WS_LOG_DEBUG, "DUARPK: no userauth callback set");
                ret = SendUserAuthFailure(ssh, 0);
                authFailure = 1;
            }
        }
    }

    if (ret == WS_SUCCESS && !authFailure) {
        if (pk->signature == NULL) {
            WLOG(WS_LOG_DEBUG, "DUARPK: Send the PK OK");
            ret = SendUserAuthPkOk(ssh, pk->publicKeyType, pk->publicKeyTypeSz,
                                   pk->publicKey, pk->publicKeySz);
        }
        else {
            wc_HashAlg hash;
            byte digest[WC_MAX_DIGEST_SIZE];
            word32 digestSz;
            enum wc_HashType hashId = WC_HASH_TYPE_SHA;
            byte pkTypeId;

            pkTypeId = NameToId((char*)pk->publicKeyType,
                                pk->publicKeyTypeSz);
            if (pkTypeId == ID_UNKNOWN) {
                WLOG(WS_LOG_DEBUG, "DUARPK: Unknown / Unsupported key type");
                ret = WS_INVALID_ALGO_ID;
            }

            if (ret == WS_SUCCESS) {
                hashId = HashForId(pkTypeId);
                WMEMSET(digest, 0, sizeof(digest));
                digestSz = wc_HashGetDigestSize(hashId);
                ret = wc_HashInit(&hash, hashId);
            }

            if (ret == 0) {
                c32toa(ssh->sessionIdSz, digest);
                ret = wc_HashUpdate(&hash, hashId, digest, UINT32_SZ);
            }

            if (ret == 0)
                ret = wc_HashUpdate(&hash, hashId,
                                    ssh->sessionId, ssh->sessionIdSz);

            if (ret == 0) {
                digest[0] = MSGID_USERAUTH_REQUEST;
                ret = wc_HashUpdate(&hash, hashId, digest, MSG_ID_SZ);
            }

            /* The rest of the fields in the signature are already
             * in the buffer. Just need to account for the sizes. */
            if (ret == 0)
                ret = wc_HashUpdate(&hash, hashId, pk->dataToSign,
                                    authData->usernameSz +
                                    authData->serviceNameSz +
                                    authData->authNameSz + BOOLEAN_SZ +
                                    pk->publicKeyTypeSz + pk->publicKeySz +
                                    (UINT32_SZ * 5));
            if (ret == 0) {
                ret = wc_HashFinal(&hash, hashId, digest);

                if (ret != 0)
                    ret = WS_CRYPTO_FAILED;
                else
                    ret = WS_SUCCESS;
            }
            wc_HashFree(&hash, hashId);

            if (ret == WS_SUCCESS) {
                if (pkTypeId == ID_SSH_RSA) {
#ifndef WOLFSSH_NO_RSA
                    ret = DoUserAuthRequestRsa(ssh, pk,
                                               hashId, digest, digestSz);
#endif
                }
                else if (pkTypeId == ID_ECDSA_SHA2_NISTP256 ||
                         pkTypeId == ID_ECDSA_SHA2_NISTP384 ||
                         pkTypeId == ID_ECDSA_SHA2_NISTP521) {
#ifndef WOLFSSH_NO_ECDSA
                    ret = DoUserAuthRequestEcc(ssh, pk,
                                               hashId, digest, digestSz);
#endif
                }
            }

            if (ret != WS_SUCCESS) {
                WLOG(WS_LOG_DEBUG, "DUARPK: signature compare failure : [%d]",
                        ret);
                ret = SendUserAuthFailure(ssh, 0);
            }
            else {
                ssh->clientState = CLIENT_USERAUTH_DONE;
            }
        }
    }

    WLOG(WS_LOG_DEBUG, "Leaving DoUserAuthRequestPublicKey(), ret = %d", ret);
    return ret;
}
#endif


static int DoUserAuthRequest(WOLFSSH* ssh,
                             byte* buf, word32 len, word32* idx)
{
    word32 begin;
    int ret = WS_SUCCESS;
    byte authNameId;
    WS_UserAuthData authData;

    WLOG(WS_LOG_DEBUG, "Entering DoUserAuthRequest()");

    if (ssh == NULL || buf == NULL || len == 0 || idx == NULL)
        ret = WS_BAD_ARGUMENT;

    if (ret == WS_SUCCESS) {
        begin = *idx;
        WMEMSET(&authData, 0, sizeof(authData));
        ret = GetSize(&authData.usernameSz, buf, len, &begin);
    }

    if (ret == WS_SUCCESS) {
        authData.username = buf + begin;
        begin += authData.usernameSz;

        ret = GetUint32(&authData.serviceNameSz, buf, len, &begin);
    }

    if (ret == WS_SUCCESS) {
        if (authData.serviceNameSz > len - begin) {
            ret = WS_BUFFER_E;
        }
    }

    if (ret == WS_SUCCESS) {
        authData.serviceName = buf + begin;
        begin += authData.serviceNameSz;

        ret = GetSize(&authData.authNameSz, buf, len, &begin);
    }

    if (ret == WS_SUCCESS) {
        authData.authName = buf + begin;
        begin += authData.authNameSz;
        authNameId = NameToId((char*)authData.authName, authData.authNameSz);

        if (authNameId == ID_USERAUTH_PASSWORD)
            ret = DoUserAuthRequestPassword(ssh, &authData, buf, len, &begin);
#if !defined(WOLFSSH_NO_RSA) || !defined(WOLFSSH_NO_ECDSA)
        else if (authNameId == ID_USERAUTH_PUBLICKEY) {
            authData.sf.publicKey.dataToSign = buf + *idx;
            ret = DoUserAuthRequestPublicKey(ssh, &authData, buf, len, &begin);
        }
#endif
#ifdef WOLFSSH_ALLOW_USERAUTH_NONE
        else if (authNameId == ID_NONE) {
            ret = DoUserAuthRequestNone(ssh, &authData, buf, len, &begin);
        }
#endif
        else {
            WLOG(WS_LOG_DEBUG,
                 "invalid userauth type: %s", IdToName(authNameId));
            ret = SendUserAuthFailure(ssh, 0);
        }

        if (ret == WS_SUCCESS) {
            ret = wolfSSH_SetUsernameRaw(ssh,
                    authData.username, authData.usernameSz);
        }

        *idx = begin;
    }

    WLOG(WS_LOG_DEBUG, "Leaving DoUserAuthRequest(), ret = %d", ret);
    return ret;
}


static int DoUserAuthFailure(WOLFSSH* ssh,
                             byte* buf, word32 len, word32* idx)
{
    byte authList[3]; /* Should only ever be password, publickey, hostname */
    word32 authListSz = 3;
    byte partialSuccess;
    byte authType = 0;
    int ret = WS_SUCCESS;

    WLOG(WS_LOG_DEBUG, "Entering DoUserAuthFailure()");

    if (ssh == NULL || buf == NULL || len == 0 || idx == NULL)
        ret = WS_BAD_ARGUMENT;

    if (ret == WS_SUCCESS)
        ret = GetNameList(authList, &authListSz, buf, len, idx);

    if (ret == WS_SUCCESS)
        ret = GetBoolean(&partialSuccess, buf, len, idx);

    if (ret == WS_SUCCESS) {
        word32 i;

        /* check authList to see if authId is there */
        for (i = 0; i < authListSz; i++) {
            word32 j;
            for (j = 0; j < sizeof(ssh->supportedAuth); j++) {
                if (authList[i] == ssh->supportedAuth[j]) {
                    switch(authList[i]) {
                        case ID_USERAUTH_PASSWORD:
                            authType |= WOLFSSH_USERAUTH_PASSWORD;
                            break;
#if !defined(WOLFSSH_NO_RSA) && !defined(WOLFSSH_NO_ECDSA)
                        case ID_USERAUTH_PUBLICKEY:
                            authType |= WOLFSSH_USERAUTH_PUBLICKEY;
                            break;
#endif
                        default:
                            break;
                    }
                }
            }
        }

        /* the auth type attempted was not in the list */
        if (authType == 0) {
            WLOG(WS_LOG_DEBUG, "Did not match any auth IDs in peers list");
            ret = WS_USER_AUTH_E;
        }
    }

    if (ret == WS_SUCCESS) {
        ret = SendUserAuthRequest(ssh, authType, 0);
    }

    WLOG(WS_LOG_DEBUG, "Leaving DoUserAuthFailure(), ret = %d", ret);
    return ret;
}


static int DoUserAuthSuccess(WOLFSSH* ssh,
                             byte* buf, word32 len, word32* idx)
{
    int ret = WS_SUCCESS;

    WLOG(WS_LOG_DEBUG, "Entering DoUserAuthSuccess()");

    /* This message does not have any payload. len should be 0. */
    if (ssh == NULL || buf == NULL || len != 0 || idx == NULL) {
        ret = WS_BAD_ARGUMENT;
        WLOG(WS_LOG_DEBUG, "Leaving DoUserAuthSuccess(), ret = %d", ret);
        return ret;
    }

    ssh->serverState = SERVER_USERAUTH_ACCEPT_DONE;

    WLOG(WS_LOG_DEBUG, "Leaving DoUserAuthSuccess(), ret = %d", ret);
    return ret;
}


static int DoUserAuthBanner(WOLFSSH* ssh, byte* buf, word32 len, word32* idx)
{
    char banner[80];
    word32 bannerSz = sizeof(banner);
    int ret = WS_SUCCESS;

    WLOG(WS_LOG_DEBUG, "Entering DoUserAuthBanner()");

    if (ssh == NULL || buf == NULL || len == 0 || idx == NULL)
        ret = WS_BAD_ARGUMENT;

    if (ret == WS_SUCCESS)
        ret = GetString(banner, &bannerSz, buf, len, idx);

    if (ret == WS_SUCCESS)
        ret = GetSize(&bannerSz, buf, len, idx);

    if (ret == WS_SUCCESS) {
        if (ssh->ctx->showBanner) {
            WLOG(WS_LOG_INFO, "%s", banner);
        }
    }

    WLOG(WS_LOG_DEBUG, "Leaving DoUserAuthBanner(), ret = %d", ret);
    return ret;
}


static int DoGlobalRequest(WOLFSSH* ssh,
                           byte* buf, word32 len, word32* idx)
{
    word32 begin;
    int ret = WS_SUCCESS;
    char name[80];
    word32 nameSz = sizeof(name);
    byte wantReply = 0;

    WLOG(WS_LOG_DEBUG, "Entering DoGlobalRequest()");

    if (ssh == NULL || buf == NULL || len == 0 || idx == NULL) {
        ret = WS_BAD_ARGUMENT;
        WLOG(WS_LOG_DEBUG, "Leaving DoGlobalRequest(), ret = %d", ret);
        return ret;
    }

    if (ret == WS_SUCCESS) {
        begin = *idx;
        ret = GetString(name, &nameSz, buf, len, &begin);
    }

    if (ret == WS_SUCCESS) {
        WLOG(WS_LOG_DEBUG, "DGR: request name = %s", name);
        ret = GetBoolean(&wantReply, buf, len, &begin);
    }

    if (ret == WS_SUCCESS && ssh->ctx->globalReqCb != NULL)
        ret = ssh->ctx->globalReqCb(ssh, name, nameSz, wantReply, (void *)ssh->globalReqCtx);

    if (ret == WS_SUCCESS) {
        *idx += len;

        if (wantReply)
            ret = SendRequestSuccess(ssh, 0);
            /* response SSH_MSG_REQUEST_FAILURE to Keep-Alive. IETF:draft-ssh-global-requests */
    }

    WLOG(WS_LOG_DEBUG, "Leaving DoGlobalRequest(), ret = %d", ret);
    return ret;
}


#ifdef WOLFSSH_FWD
static int DoChannelOpenForward(WOLFSSH* ssh,
                         char** host, word32* hostPort,
                         char** origin, word32* originPort,
                         byte* buf, word32 len, word32* idx)
{
    word32 begin;
    int ret = WS_SUCCESS;

    WLOG(WS_LOG_DEBUG, "Entering DoChannelOpenForward()");

    if (idx == NULL)
        ret = WS_BAD_ARGUMENT;

    if (ret == WS_SUCCESS) {
        begin = *idx;
        ret = GetStringAlloc(ssh->ctx->heap, host, buf, len, &begin);
    }

    if (ret == WS_SUCCESS)
        ret = GetUint32(hostPort, buf, len, &begin);

    if (ret == WS_SUCCESS)
        ret = GetStringAlloc(ssh->ctx->heap, origin, buf, len, &begin);

    if (ret == WS_SUCCESS)
        ret = GetUint32(originPort, buf, len, &begin);

    if (ret == WS_SUCCESS) {
        *idx = begin;
        WLOG(WS_LOG_INFO, "  host = %s:%u", *host, *hostPort);
        WLOG(WS_LOG_INFO, "  origin = %s:%u", *origin, *originPort);
    }
    else {
        *idx += len;
        WFREE(*host, ssh->ctx->heap, DYNTYPE_STRING);
        WFREE(*origin, ssh->ctx->heap, DYNTYPE_STRING);
        *host = NULL;
        *origin = NULL;
    }

    WLOG(WS_LOG_DEBUG, "Leaving DoChannelOpenForward(), ret = %d", ret);
    return ret;
}
#endif /* WOLFSSH_FWD */


static int DoChannelOpen(WOLFSSH* ssh,
                         byte* buf, word32 len, word32* idx)
{
    word32 begin;
    word32 typeSz;
    char type[32];
    byte typeId = ID_UNKNOWN;
    word32 peerChannelId;
    word32 peerInitialWindowSz;
    word32 peerMaxPacketSz;
#ifdef WOLFSSH_FWD
    char* host = NULL;
    char* origin = NULL;
    word32 hostPort = 0, originPort = 0;
#endif /* WOLFSSH_FWD */
    WOLFSSH_CHANNEL* newChannel;
    int ret = WS_SUCCESS;

    WLOG(WS_LOG_DEBUG, "Entering DoChannelOpen()");

    if (idx == NULL)
        ret = WS_BAD_ARGUMENT;

    if (ret == WS_SUCCESS) {
        begin = *idx;
        typeSz = sizeof(type);
        ret = GetString(type, &typeSz, buf, len, &begin);
    }

    if (ret == WS_SUCCESS)
        ret = GetUint32(&peerChannelId, buf, len, &begin);

    if (ret == WS_SUCCESS)
        ret = GetUint32(&peerInitialWindowSz, buf, len, &begin);

    if (ret == WS_SUCCESS)
        ret = GetUint32(&peerMaxPacketSz, buf, len, &begin);

    if (ret == WS_SUCCESS) {
        WLOG(WS_LOG_INFO, "  type = %s", type);
        WLOG(WS_LOG_INFO, "  peerChannelId = %u", peerChannelId);
        WLOG(WS_LOG_INFO, "  peerInitialWindowSz = %u", peerInitialWindowSz);
        WLOG(WS_LOG_INFO, "  peerMaxPacketSz = %u", peerMaxPacketSz);

        typeId = NameToId(type, typeSz);
        switch (typeId) {
            case ID_CHANTYPE_SESSION:
                break;
        #ifdef WOLFSSH_FWD
            /*case ID_CHANTYPE_TCPIP_FORWARD:*/
            case ID_CHANTYPE_TCPIP_DIRECT:
                ret = DoChannelOpenForward(ssh,
                                &host, &hostPort, &origin, &originPort,
                                buf, len, &begin);
                break;
        #endif /* WOLFSSH_FWD */
        #ifdef WOLFSSH_AGENT
            case ID_CHANTYPE_AUTH_AGENT:
                WLOG(WS_LOG_INFO, "agent = %p", ssh->agent);
                if (ssh->agent != NULL)
                    ssh->agent->channel = peerChannelId;
                else
                    ret = WS_AGENT_NULL_E;
                break;
        #endif
            default:
                ret = WS_INVALID_CHANTYPE;
        }
    }

    if (ret == WS_SUCCESS) {
        *idx = begin;

        newChannel = ChannelNew(ssh, typeId,
                                ssh->ctx->windowSz, ssh->ctx->maxPacketSz);
        if (newChannel == NULL)
            ret = WS_RESOURCE_E;
        else {
            ChannelUpdatePeer(newChannel, peerChannelId,
                          peerInitialWindowSz, peerMaxPacketSz);
            if (ssh->channelListSz == 0)
                ssh->defaultPeerChannelId = peerChannelId;
        #ifdef WOLFSSH_FWD
            if (typeId == ID_CHANTYPE_TCPIP_DIRECT) {
                ChannelUpdateForward(newChannel,
                        host, hostPort, origin, originPort);
            }
        #endif /* WOLFSSH_FWD */
            ChannelAppend(ssh, newChannel);

            ssh->clientState = CLIENT_CHANNEL_OPEN_DONE;
        }
    }

    if (ret == WS_SUCCESS)
        ret = SendChannelOpenConf(ssh, newChannel);

#ifdef WOLFSSH_FWD
    /* ChannelUpdateForward makes new host and origin buffer */
    WFREE(host, ssh->ctx->heap, DYNTYPE_STRING);
    WFREE(origin, ssh->ctx->heap, DYNTYPE_STRING);
#endif /* WOLFSSH_FWD */

    WLOG(WS_LOG_DEBUG, "Leaving DoChannelOpen(), ret = %d", ret);
    return ret;
}


static int DoChannelOpenConf(WOLFSSH* ssh,
                             byte* buf, word32 len, word32* idx)
{
    WOLFSSH_CHANNEL* channel;
    word32 begin, channelId, peerChannelId,
           peerInitialWindowSz, peerMaxPacketSz;
    int ret = WS_SUCCESS;

    WLOG(WS_LOG_DEBUG, "Entering DoChannelOpenConf()");

    if (ssh == NULL || buf == NULL || len == 0 || idx == NULL)
        ret = WS_BAD_ARGUMENT;

    if (ret == WS_SUCCESS) {
        begin = *idx;
        ret = GetUint32(&channelId, buf, len, &begin);
    }

    if (ret == WS_SUCCESS)
        ret = GetUint32(&peerChannelId, buf, len, &begin);

    if (ret == WS_SUCCESS)
        ret = GetUint32(&peerInitialWindowSz, buf, len, &begin);

    if (ret == WS_SUCCESS)
        ret = GetUint32(&peerMaxPacketSz, buf, len, &begin);

    if (ret == WS_SUCCESS) {
        WLOG(WS_LOG_INFO, "  channelId = %u", channelId);
        WLOG(WS_LOG_INFO, "  peerChannelId = %u", peerChannelId);
        WLOG(WS_LOG_INFO, "  peerInitialWindowSz = %u", peerInitialWindowSz);
        WLOG(WS_LOG_INFO, "  peerMaxPacketSz = %u", peerMaxPacketSz);

        channel = ChannelFind(ssh, channelId, WS_CHANNEL_ID_SELF);
        if (channel == NULL)
            ret = WS_INVALID_CHANID;
    }

    if (ret == WS_SUCCESS)
        ret = ChannelUpdatePeer(channel, peerChannelId,
                            peerInitialWindowSz, peerMaxPacketSz);

    if (ret == WS_SUCCESS) {
        ssh->serverState = SERVER_CHANNEL_OPEN_DONE;
        ssh->defaultPeerChannelId = peerChannelId;
    }

    WLOG(WS_LOG_DEBUG, "Leaving DoChannelOpenConf(), ret = %d", ret);
    return ret;
}


static int DoChannelOpenFail(WOLFSSH* ssh,
                             byte* buf, word32 len, word32* idx)
{
    char desc[80];
    word32 begin, channelId, reasonId, descSz, langSz;
    int ret = WS_SUCCESS;

    WLOG(WS_LOG_DEBUG, "Entering DoChannelOpenFail()");

    if (ssh == NULL || buf == NULL || len == 0 || idx == NULL)
        ret = WS_BAD_ARGUMENT;

    if (ret == WS_SUCCESS) {
        begin = *idx;
        ret = GetUint32(&channelId, buf, len, &begin);
    }

    if (ret == WS_SUCCESS)
        ret = GetUint32(&reasonId, buf, len, &begin);

    if (ret == WS_SUCCESS) {
        descSz = sizeof(desc);
        ret = GetString(desc, &descSz, buf, len, &begin);
    }

    if (ret == WS_SUCCESS)
        ret = GetSize(&langSz, buf, len, &begin);

    if (ret == WS_SUCCESS) {
        *idx = begin + langSz;

        WLOG(WS_LOG_INFO, "channel open failure reason code: %u", reasonId);
        if (descSz > 0) {
            WLOG(WS_LOG_INFO, "description: %s", desc);
        }

        ret = ChannelRemove(ssh, channelId, WS_CHANNEL_ID_SELF);
    }

    if (ret == WS_SUCCESS)
        ret = WS_CHANOPEN_FAILED;

    WLOG(WS_LOG_DEBUG, "Leaving DoChannelOpenFail(), ret = %d", ret);
    return ret;
}


static int DoChannelEof(WOLFSSH* ssh,
                        byte* buf, word32 len, word32* idx)
{
    WOLFSSH_CHANNEL* channel = NULL;
    word32 begin = *idx;
    word32 channelId;
    int      ret;

    WLOG(WS_LOG_DEBUG, "Entering DoChannelEof()");

    ret = GetUint32(&channelId, buf, len, &begin);

    if (ret == WS_SUCCESS) {
        *idx = begin;

        channel = ChannelFind(ssh, channelId, WS_CHANNEL_ID_SELF);
        if (channel == NULL)
            ret = WS_INVALID_CHANID;
    }

    if (ret == WS_SUCCESS)
        channel->receivedEof = 1;

    WLOG(WS_LOG_DEBUG, "Leaving DoChannelEof(), ret = %d", ret);
    return ret;
}


static int DoChannelClose(WOLFSSH* ssh,
                          byte* buf, word32 len, word32* idx)
{
    WOLFSSH_CHANNEL* channel = NULL;
    word32 begin = *idx;
    word32 channelId;
    int ret;

    WLOG(WS_LOG_DEBUG, "Entering DoChannelClose()");

    ret = GetUint32(&channelId, buf, len, &begin);

    if (ret == WS_SUCCESS) {
        *idx = begin;

        channel = ChannelFind(ssh, channelId, WS_CHANNEL_ID_SELF);
        if (channel == NULL)
            ret = WS_INVALID_CHANID;
    }

    if (ret == WS_SUCCESS) {
        ret = SendChannelClose(ssh, channel->peerChannel);
    }

    if (ret == WS_SUCCESS) {
        ret = ChannelRemove(ssh, channelId, WS_CHANNEL_ID_SELF);
    }

    if (ret == WS_SUCCESS) {
        ret = WS_CHANNEL_CLOSED;
    }

    WLOG(WS_LOG_DEBUG, "Leaving DoChannelClose(), ret = %d", ret);
    return ret;
}


static int DoChannelRequest(WOLFSSH* ssh,
                            byte* buf, word32 len, word32* idx)
{
    WOLFSSH_CHANNEL* channel = NULL;
    word32 begin = *idx;
    word32 channelId;
    word32 typeSz;
    char type[32];
    byte wantReply;
    int ret;

    WLOG(WS_LOG_DEBUG, "Entering DoChannelRequest()");

    ret = GetUint32(&channelId, buf, len, &begin);

    typeSz = sizeof(type);
    if (ret == WS_SUCCESS)
        ret = GetString(type, &typeSz, buf, len, &begin);

    if (ret == WS_SUCCESS)
        ret = GetBoolean(&wantReply, buf, len, &begin);

    if (ret != WS_SUCCESS) {
        WLOG(WS_LOG_DEBUG, "Leaving DoChannelRequest(), ret = %d", ret);
        return ret;
    }

    if (ret == WS_SUCCESS) {
        channel = ChannelFind(ssh, channelId, WS_CHANNEL_ID_SELF);
        if (channel == NULL)
            ret = WS_INVALID_CHANID;
    }

    if (ret == WS_SUCCESS) {
        WLOG(WS_LOG_DEBUG, "  channelId = %u", channelId);
        WLOG(WS_LOG_DEBUG, "  type = %s", type);
        WLOG(WS_LOG_DEBUG, "  wantReply = %u", wantReply);

#ifdef WOLFSSH_TERM
        if (WSTRNCMP(type, "pty-req", typeSz) == 0) {
            char term[32];
            word32 termSz;
            word32 widthChar, heightRows, widthPixels, heightPixels;
            word32 modesSz;

            termSz = sizeof(term);
            ret = GetString(term, &termSz, buf, len, &begin);
            if (ret == WS_SUCCESS)
                ret = GetUint32(&widthChar, buf, len, &begin);
            if (ret == WS_SUCCESS)
                ret = GetUint32(&heightRows, buf, len, &begin);
            if (ret == WS_SUCCESS)
                ret = GetUint32(&widthPixels, buf, len, &begin);
            if (ret == WS_SUCCESS)
                ret = GetUint32(&heightPixels, buf, len, &begin);
            if (ret == WS_SUCCESS)
                ret = GetUint32(&modesSz, buf, len, &begin);

            if (ret == WS_SUCCESS) {
                WLOG(WS_LOG_DEBUG, "  term = %s", term);
                WLOG(WS_LOG_DEBUG, "  widthChar = %u", widthChar);
                WLOG(WS_LOG_DEBUG, "  heightRows = %u", heightRows);
                WLOG(WS_LOG_DEBUG, "  widthPixels = %u", widthPixels);
                WLOG(WS_LOG_DEBUG, "  heightPixels = %u", heightPixels);
                WLOG(WS_LOG_DEBUG, "  modes = %u", (modesSz - 1) / 5);
            }
        }
        else
#endif /* WOLFSSH_TERM */
        if (WSTRNCMP(type, "env", typeSz) == 0) {
            char name[WOLFSSH_MAX_NAMESZ];
            word32 nameSz;
            char value[32];
            word32 valueSz;

            nameSz = sizeof(name);
            valueSz = sizeof(value);
            ret = GetString(name, &nameSz, buf, len, &begin);
            if (ret == WS_SUCCESS)
                ret = GetString(value, &valueSz, buf, len, &begin);

            WLOG(WS_LOG_DEBUG, "  %s = %s", name, value);
        }
        else if (WSTRNCMP(type, "shell", typeSz) == 0) {
            channel->sessionType = WOLFSSH_SESSION_SHELL;
            ssh->clientState = CLIENT_DONE;
        }
        else if (WSTRNCMP(type, "exec", typeSz) == 0) {
            ret = GetStringAlloc(ssh->ctx->heap, &channel->command,
                    buf, len, &begin);
            channel->sessionType = WOLFSSH_SESSION_EXEC;
            ssh->clientState = CLIENT_DONE;

            WLOG(WS_LOG_DEBUG, "  command = %s", channel->command);
        }
        else if (WSTRNCMP(type, "subsystem", typeSz) == 0) {
            ret = GetStringAlloc(ssh->ctx->heap, &channel->command,
                    buf, len, &begin);
            channel->sessionType = WOLFSSH_SESSION_SUBSYSTEM;
            ssh->clientState = CLIENT_DONE;

            WLOG(WS_LOG_DEBUG, "  subsystem = %s", channel->command);
        }
#ifdef WOLFSSH_AGENT
        else if (WSTRNCMP(type, "auth-agent-req@openssh.com", typeSz) == 0) {
            WLOG(WS_LOG_AGENT, "  ssh-agent");
            if (ssh->ctx->agentCb != NULL)
                ssh->useAgent = 1;
            else
                WLOG(WS_LOG_AGENT, "Agent callback not set, not using.");
        }
#endif /* WOLFSSH_AGENT */
    }

    if (ret == WS_SUCCESS)
        *idx = len;

    if (wantReply) {
        int replyRet;

        replyRet = SendChannelSuccess(ssh, channelId, (ret == WS_SUCCESS));
        if (replyRet != WS_SUCCESS)
            ret = replyRet;
    }

    WLOG(WS_LOG_DEBUG, "Leaving DoChannelRequest(), ret = %d", ret);
    return ret;
}


static int DoChannelSuccess(WOLFSSH* ssh, byte* buf, word32 len, word32* idx)
{
    int ret = WS_SUCCESS;

    WLOG(WS_LOG_DEBUG, "Entering DoChannelSuccess()");

    if (ssh == NULL || buf == NULL || len == 0 || idx == NULL) {
        ret = WS_BAD_ARGUMENT;
        WLOG(WS_LOG_DEBUG, "Leaving DoChannelSuccess(), ret = %d", ret);
        return ret;
    }

    ssh->serverState = SERVER_DONE;

    WLOG(WS_LOG_DEBUG, "Leaving DoChannelSuccess(), ret = %d", ret);
    return ret;
}


static int DoChannelFailure(WOLFSSH* ssh, byte* buf, word32 len, word32* idx)
{
    int ret = WS_SUCCESS;

    WLOG(WS_LOG_DEBUG, "Entering DoChannelFailure()");

    if (ssh == NULL || buf == NULL || len != 0 || idx == NULL)
        ret = WS_BAD_ARGUMENT;

    if (ret == WS_SUCCESS)
        ret = WS_CHANOPEN_FAILED;
    WLOG(WS_LOG_DEBUG, "Leaving DoChannelFailure(), ret = %d", ret);
    return ret;
}


static int DoChannelWindowAdjust(WOLFSSH* ssh,
                                 byte* buf, word32 len, word32* idx)
{
    WOLFSSH_CHANNEL* channel = NULL;
    word32 begin = *idx;
    word32 channelId, bytesToAdd;
    int ret;

    WLOG(WS_LOG_DEBUG, "Entering DoChannelWindowAdjust()");

    ret = GetUint32(&channelId, buf, len, &begin);
    if (ret == WS_SUCCESS)
        ret = GetUint32(&bytesToAdd, buf, len, &begin);

    if (ret == WS_SUCCESS) {
        *idx = begin;

        channel = ChannelFind(ssh, channelId, WS_CHANNEL_ID_SELF);
        if (channel == NULL)
            ret = WS_INVALID_CHANID;
        else {
            WLOG(WS_LOG_INFO, "  channelId = %u", channelId);
            WLOG(WS_LOG_INFO, "  bytesToAdd = %u", bytesToAdd);
            WLOG(WS_LOG_INFO, "  peerWindowSz = %u",
                 channel->peerWindowSz);

            channel->peerWindowSz += bytesToAdd;

            WLOG(WS_LOG_INFO, "  update peerWindowSz = %u",
                 channel->peerWindowSz);

        }
    }

    WLOG(WS_LOG_DEBUG, "Leaving DoChannelWindowAdjust(), ret = %d", ret);
    return ret;
}


static int DoChannelData(WOLFSSH* ssh,
                         byte* buf, word32 len, word32* idx)
{
    WOLFSSH_CHANNEL* channel = NULL;
    word32 begin = *idx;
    word32 dataSz = 0;
    word32 channelId;
    int ret;

    WLOG(WS_LOG_DEBUG, "Entering DoChannelData()");

    ret = GetUint32(&channelId, buf, len, &begin);
    if (ret == WS_SUCCESS)
        ret = GetSize(&dataSz, buf, len, &begin);

    /* Validate dataSz */
    if (ret == WS_SUCCESS) {
        if (len < begin) {
            ret = WS_RECV_OVERFLOW_E;
        }
    }

    if (ret == WS_SUCCESS) {
        *idx = begin + dataSz;

        channel = ChannelFind(ssh, channelId, WS_CHANNEL_ID_SELF);
        if (channel == NULL)
            ret = WS_INVALID_CHANID;
        else
            ret = ChannelPutData(channel, buf + begin, dataSz);
    }

    if (ret == WS_SUCCESS) {
        ssh->lastRxId = channelId;
        ret = WS_CHAN_RXD;
    }

    WLOG(WS_LOG_DEBUG, "Leaving DoChannelData(), ret = %d", ret);
    return ret;
}


/* deletes current buffer and updates it
 * return WS_SUCCESS on success */
static int PutBuffer(Buffer* buf, byte* data, word32 dataSz)
{
    int ret;

    /* reset "used" section of buffer back to 0 */
    buf->length = 0;
    buf->idx    = 0;

    if (dataSz > buf->bufferSz) {
        if ((ret = GrowBuffer(buf, dataSz, 0)) != WS_SUCCESS) {
            return ret;
        }
    }
    WMEMCPY(buf->buffer, data, dataSz);
    buf->length = dataSz;

    return WS_SUCCESS;
}


static int DoChannelExtendedData(WOLFSSH* ssh,
                         byte* buf, word32 len, word32* idx)
{
    WOLFSSH_CHANNEL* channel = NULL;
    word32 begin = *idx;
    word32 dataSz = 0;
    word32 channelId;
    word32 dataTypeCode;
    int ret;

    WLOG(WS_LOG_DEBUG, "Entering DoChannelExtendedData()");

    ret = GetUint32(&channelId, buf, len, &begin);
    if (ret == WS_SUCCESS)
        ret = GetUint32(&dataTypeCode, buf, len, &begin);
    if (ret == WS_SUCCESS)
        ret = (dataTypeCode == CHANNEL_EXTENDED_DATA_STDERR) ?
            WS_SUCCESS : WS_INVALID_EXTDATA;
    if (ret == WS_SUCCESS)
        ret = GetSize(&dataSz, buf, len, &begin);

    if (ret == WS_SUCCESS) {
        channel = ChannelFind(ssh, channelId, WS_CHANNEL_ID_SELF);
        if (channel == NULL)
            ret = WS_INVALID_CHANID;
        else {
            switch (dataTypeCode) {
                case CHANNEL_EXTENDED_DATA_STDERR:
                    ret = PutBuffer(&ssh->extDataBuffer,  buf + begin, dataSz);
                    break;

                default:
                    WLOG(WS_LOG_ERROR, "Unsupported extended data type");
            }
#ifdef DEBUG_WOLFSSH
            DumpOctetString(buf + begin, dataSz);
#endif
            if (ret == WS_SUCCESS) {
                ret = SendChannelWindowAdjust(ssh, channel->channel, dataSz);
            }
        }
        *idx = begin + dataSz;
    }

    if (ret == WS_SUCCESS) {
        ssh->lastRxId = channelId;
        ret = WS_EXTDATA;
    }

    WLOG(WS_LOG_DEBUG, "Leaving DoChannelExtendedData(), ret = %d", ret);
    return ret;
}


static int DoPacket(WOLFSSH* ssh)
{
    byte* buf = (byte*)ssh->inputBuffer.buffer;
    word32 idx = ssh->inputBuffer.idx;
    word32 len = ssh->inputBuffer.length;
    word32 payloadSz;
    byte padSz;
    byte msg;
    word32 payloadIdx = 0;
    int ret = WS_SUCCESS;

    WLOG(WS_LOG_DEBUG, "DoPacket sequence number: %d", ssh->peerSeq);

    idx += LENGTH_SZ;
    padSz = buf[idx++];

    /* check for underflow */
    if ((word32)(PAD_LENGTH_SZ + padSz + MSG_ID_SZ) > ssh->curSz) {
        return WS_OVERFLOW_E;
    }

    payloadSz = ssh->curSz - PAD_LENGTH_SZ - padSz - MSG_ID_SZ;

    msg = buf[idx++];
    /* At this point, payload starts at "buf + idx". */

    /* sanity check on payloadSz. Uses "or" condition because of the case when
     * adding idx to payloadSz causes it to overflow.
     */
    if ((ssh->inputBuffer.bufferSz < payloadSz + idx) ||
            (payloadSz + idx < payloadSz)) {
        return WS_OVERFLOW_E;
    }

    switch (msg) {

        case MSGID_DISCONNECT:
            WLOG(WS_LOG_DEBUG, "Decoding MSGID_DISCONNECT");
            ret = DoDisconnect(ssh, buf + idx, payloadSz, &payloadIdx);
            break;

        case MSGID_IGNORE:
            WLOG(WS_LOG_DEBUG, "Decoding MSGID_IGNORE");
            ret = DoIgnore(ssh, buf + idx, payloadSz, &payloadIdx);
            break;

        case MSGID_UNIMPLEMENTED:
            WLOG(WS_LOG_DEBUG, "Decoding MSGID_UNIMPLEMENTED");
            ret = DoUnimplemented(ssh, buf + idx, payloadSz, &payloadIdx);
            break;

        case MSGID_REQUEST_SUCCESS:
            WLOG(WS_LOG_DEBUG, "Decoding MSGID_REQUEST_SUCCESS");
            ret = DoRequestSuccess(ssh, buf + idx, payloadSz, &payloadIdx);
            break;

        case MSGID_REQUEST_FAILURE:
            WLOG(WS_LOG_DEBUG, "Decoding MSGID_REQUEST_FAILURE");
            ret = DoRequestFailure(ssh, buf + idx, payloadSz, &payloadIdx);
            break;

        case MSGID_DEBUG:
            WLOG(WS_LOG_DEBUG, "Decoding MSGID_DEBUG");
            ret = DoDebug(ssh, buf + idx, payloadSz, &payloadIdx);
            break;

        case MSGID_KEXINIT:
            WLOG(WS_LOG_DEBUG, "Decoding MSGID_KEXINIT");
            ret = DoKexInit(ssh, buf + idx, payloadSz, &payloadIdx);
            if (ssh->isKeying == 1 &&
                    ssh->connectState == CONNECT_SERVER_CHANNEL_REQUEST_DONE) {
                if (ssh->handshake->kexId == ID_DH_GEX_SHA256) {
        #ifndef WOLFSSH_NO_DH
                    ssh->error = SendKexDhGexRequest(ssh);
        #endif
                }
                else
                    ssh->error = SendKexDhInit(ssh);
            }
            break;

        case MSGID_NEWKEYS:
            WLOG(WS_LOG_DEBUG, "Decoding MSGID_NEWKEYS");
            ret = DoNewKeys(ssh, buf + idx, payloadSz, &payloadIdx);
            break;

        case MSGID_KEXDH_INIT:
            WLOG(WS_LOG_DEBUG, "Decoding MSGID_KEXDH_INIT");
            ret = DoKexDhInit(ssh, buf + idx, payloadSz, &payloadIdx);
            break;

        case MSGID_KEXDH_REPLY:
            if (ssh->handshake == NULL) {
                ret = WS_MEMORY_E;
                break;
            }

            if (ssh->handshake->kexId == ID_DH_GEX_SHA256) {
#ifndef WOLFSSH_NO_DH_GEX_SHA256
                WLOG(WS_LOG_DEBUG, "Decoding MSGID_KEXDH_GEX_GROUP");
                ret = DoKexDhGexGroup(ssh, buf + idx, payloadSz, &payloadIdx);
#endif
            }
            else {
                WLOG(WS_LOG_DEBUG, "Decoding MSGID_KEXDH_REPLY");
                ret = DoKexDhReply(ssh, buf + idx, payloadSz, &payloadIdx);
            }
            break;

#ifndef WOLFSSH_NO_DH_GEX_SHA256
        case MSGID_KEXDH_GEX_REQUEST:
            WLOG(WS_LOG_DEBUG, "Decoding MSGID_KEXDH_GEX_REQUEST");
            ret = DoKexDhGexRequest(ssh, buf + idx, payloadSz, &payloadIdx);
            break;
#endif

        case MSGID_KEXDH_GEX_INIT:
            WLOG(WS_LOG_DEBUG, "Decoding MSGID_KEXDH_GEX_INIT");
            ret = DoKexDhInit(ssh, buf + idx, payloadSz, &payloadIdx);
            break;

        case MSGID_KEXDH_GEX_REPLY:
            WLOG(WS_LOG_DEBUG, "Decoding MSGID_KEXDH_GEX_INIT");
            ret = DoKexDhReply(ssh, buf + idx, payloadSz, &payloadIdx);
            break;

        case MSGID_SERVICE_REQUEST:
            WLOG(WS_LOG_DEBUG, "Decoding MSGID_SERVICE_REQUEST");
            ret = DoServiceRequest(ssh, buf + idx, payloadSz, &payloadIdx);
            break;

        case MSGID_SERVICE_ACCEPT:
            WLOG(WS_LOG_DEBUG, "Decoding MSGID_SERVER_ACCEPT");
            ret = DoServiceAccept(ssh, buf + idx, payloadSz, &payloadIdx);
            break;

        case MSGID_USERAUTH_REQUEST:
            WLOG(WS_LOG_DEBUG, "Decoding MSGID_USERAUTH_REQUEST");
            ret = DoUserAuthRequest(ssh, buf + idx, payloadSz, &payloadIdx);
            break;

        case MSGID_USERAUTH_FAILURE:
            WLOG(WS_LOG_DEBUG, "Decoding MSGID_USERAUTH_FAILURE");
            ret = DoUserAuthFailure(ssh, buf + idx, payloadSz, &payloadIdx);
            break;

        case MSGID_USERAUTH_SUCCESS:
            WLOG(WS_LOG_DEBUG, "Decoding MSGID_USERAUTH_SUCCESS");
            ret = DoUserAuthSuccess(ssh, buf + idx, payloadSz, &payloadIdx);
            break;

        case MSGID_USERAUTH_BANNER:
            WLOG(WS_LOG_DEBUG, "Decoding MSGID_USERAUTH_BANNER");
            ret = DoUserAuthBanner(ssh, buf + idx, payloadSz, &payloadIdx);
            break;

        case MSGID_GLOBAL_REQUEST:
            WLOG(WS_LOG_DEBUG, "Decoding MSGID_GLOBAL_REQUEST");
            ret = DoGlobalRequest(ssh, buf + idx, payloadSz, &payloadIdx);
            break;

        case MSGID_CHANNEL_OPEN:
            WLOG(WS_LOG_DEBUG, "Decoding MSGID_CHANNEL_OPEN");
            ret = DoChannelOpen(ssh, buf + idx, payloadSz, &payloadIdx);
            break;

        case MSGID_CHANNEL_OPEN_CONF:
            WLOG(WS_LOG_DEBUG, "Decoding MSGID_CHANNEL_OPEN_CONF");
            ret = DoChannelOpenConf(ssh, buf + idx, payloadSz, &payloadIdx);
            break;

        case MSGID_CHANNEL_OPEN_FAIL:
            WLOG(WS_LOG_DEBUG, "Decoding MSGID_CHANNEL_OPEN_FAIL");
            ret = DoChannelOpenFail(ssh, buf + idx, payloadSz, &payloadIdx);
            break;

        case MSGID_CHANNEL_WINDOW_ADJUST:
            WLOG(WS_LOG_DEBUG, "Decoding MSGID_CHANNEL_WINDOW_ADJUST");
            ret = DoChannelWindowAdjust(ssh, buf + idx, payloadSz, &payloadIdx);
            break;

        case MSGID_CHANNEL_DATA:
            WLOG(WS_LOG_DEBUG, "Decoding MSGID_CHANNEL_DATA");
            ret = DoChannelData(ssh, buf + idx, payloadSz, &payloadIdx);
            break;

        case MSGID_CHANNEL_EXTENDED_DATA:
            WLOG(WS_LOG_DEBUG, "Decoding MSGID_CHANNEL_EXTENDED_DATA");
            ret = DoChannelExtendedData(ssh, buf + idx, payloadSz, &payloadIdx);
            break;

        case MSGID_CHANNEL_EOF:
            WLOG(WS_LOG_DEBUG, "Decoding MSGID_CHANNEL_EOF");
            ret = DoChannelEof(ssh, buf + idx, payloadSz, &payloadIdx);
            break;

        case MSGID_CHANNEL_CLOSE:
            WLOG(WS_LOG_DEBUG, "Decoding MSGID_CHANNEL_CLOSE");
            ret = DoChannelClose(ssh, buf + idx, payloadSz, &payloadIdx);
            break;

        case MSGID_CHANNEL_REQUEST:
            WLOG(WS_LOG_DEBUG, "Decoding MSGID_CHANNEL_REQUEST");
            ret = DoChannelRequest(ssh, buf + idx, payloadSz, &payloadIdx);
            break;

        case MSGID_CHANNEL_SUCCESS:
            WLOG(WS_LOG_DEBUG, "Decoding MSGID_CHANNEL_SUCCESS");
            ret = DoChannelSuccess(ssh, buf + idx, payloadSz, &payloadIdx);
            break;

        case MSGID_CHANNEL_FAILURE:
            WLOG(WS_LOG_DEBUG, "Decoding MSGID_CHANNEL_FAILURE");
            ret = DoChannelFailure(ssh, buf + idx, payloadSz, &payloadIdx);
            break;

        default:
            WLOG(WS_LOG_DEBUG, "Unimplemented message ID (%d)", msg);
#ifdef SHOW_UNIMPLEMENTED
            DumpOctetString(buf + idx, payloadSz);
#endif
            ret = SendUnimplemented(ssh);
    }

    if (ret == WS_SUCCESS || ret == WS_CHAN_RXD || ret == WS_EXTDATA) {
        if (payloadSz > 0){
            idx += payloadIdx;
            if (idx + padSz > len)
            {
                WLOG(WS_LOG_DEBUG, "Not enough data in buffer for pad.");
                ret = WS_BUFFER_E;
            }
        }
    }

    if (ret == WS_SUCCESS || ret == WS_CHAN_RXD || ret == WS_EXTDATA) {
        idx += padSz;
        ssh->inputBuffer.idx = idx;
        ssh->peerSeq++;
    }

    return ret;
}


#ifndef WOLFSSH_NO_AES_CTR
#if defined(HAVE_FIPS) && defined(HAVE_FIPS_VERSION) && (HAVE_FIPS_VERSION == 2)
    /*
     * The FIPSv2 version of wc_AesCtrEncrypt() only works if the input and
     * output are different buffers. This helper copies each block into a
     * scratch buffer, then calling the AesCtrEncrypt() function on the
     * single scratch buffer. But, only in FIPS builds.
     */
    static INLINE int AesCtrEncryptHelper(Aes* aes,
        byte* out, const byte* in, word32 sz)
    {
        int ret = 0;
        byte scratch[AES_BLOCK_SIZE];

        if (aes == NULL || in == NULL || out == NULL || sz == 0)
            return WS_BAD_ARGUMENT;

        if (sz % AES_BLOCK_SIZE)
            return WS_ENCRYPT_E;

        while (ret == 0 && sz) {
            XMEMCPY(scratch, in, AES_BLOCK_SIZE);
            ret = wc_AesCtrEncrypt(aes, out, scratch, AES_BLOCK_SIZE);
            out += AES_BLOCK_SIZE;
            in += AES_BLOCK_SIZE;
            sz -= AES_BLOCK_SIZE;
        }
        ForceZero(scratch, sizeof(scratch));

        return ret;
    }
    #define AESCTRHELPER(a,b,c,d) AesCtrEncryptHelper((a),(b),(c),(d))
#else
    #define AESCTRHELPER(a,b,c,d) wc_AesCtrEncrypt((a),(b),(c),(d))
#endif
#endif


static INLINE int Encrypt(WOLFSSH* ssh, byte* cipher, const byte* input,
                          word16 sz)
{
    int ret = WS_SUCCESS;

    if (ssh == NULL || cipher == NULL || input == NULL || sz == 0)
        return WS_BAD_ARGUMENT;

    WLOG(WS_LOG_DEBUG, "Encrypt %s", IdToName(ssh->encryptId));

    switch (ssh->encryptId) {
        case ID_NONE:
            break;

#ifndef WOLFSSH_NO_AES_CBC
        case ID_AES128_CBC:
        case ID_AES192_CBC:
        case ID_AES256_CBC:
            if (sz % AES_BLOCK_SIZE || wc_AesCbcEncrypt(&ssh->encryptCipher.aes,
                                 cipher, input, sz) < 0) {

                ret = WS_ENCRYPT_E;
            }
            break;
#endif

#ifndef WOLFSSH_NO_AES_CTR
        case ID_AES128_CTR:
        case ID_AES192_CTR:
        case ID_AES256_CTR:
            if (sz % AES_BLOCK_SIZE || AESCTRHELPER(&ssh->encryptCipher.aes,
                                                       cipher, input, sz) < 0) {

                ret = WS_ENCRYPT_E;
            }
            break;
#endif

        default:
            ret = WS_INVALID_ALGO_ID;
    }

    ssh->txCount += sz;

    return ret;
}


static INLINE int Decrypt(WOLFSSH* ssh, byte* plain, const byte* input,
                          word16 sz)
{
    int ret = WS_SUCCESS;

    if (ssh == NULL || plain == NULL || input == NULL || sz == 0)
        return WS_BAD_ARGUMENT;

    WLOG(WS_LOG_DEBUG, "Decrypt %s", IdToName(ssh->peerEncryptId));

    switch (ssh->peerEncryptId) {
        case ID_NONE:
            break;

#ifndef WOLFSSH_NO_AES_CBC
        case ID_AES128_CBC:
        case ID_AES192_CBC:
        case ID_AES256_CBC:
            if (sz % AES_BLOCK_SIZE || wc_AesCbcDecrypt(&ssh->decryptCipher.aes,
                                 plain, input, sz) < 0) {

                ret = WS_DECRYPT_E;
            }
            break;
#endif

#ifndef WOLFSSH_NO_AES_CTR
        case ID_AES128_CTR:
        case ID_AES192_CTR:
        case ID_AES256_CTR:
            if (sz % AES_BLOCK_SIZE || AESCTRHELPER(&ssh->decryptCipher.aes,
                                                        plain, input, sz) < 0) {

                ret = WS_DECRYPT_E;
            }
            break;
#endif

        default:
            ret = WS_INVALID_ALGO_ID;
    }

    ssh->rxCount += sz;

    if (ret == WS_SUCCESS)
        ret = HighwaterCheck(ssh, WOLFSSH_HWSIDE_RECEIVE);

    return ret;
}


static INLINE int CreateMac(WOLFSSH* ssh, const byte* in, word32 inSz,
                            byte* mac)
{
    byte flatSeq[LENGTH_SZ];
    int ret;

    WMEMSET(flatSeq, 0, LENGTH_SZ);
    c32toa(ssh->seq, flatSeq);

    WLOG(WS_LOG_DEBUG, "CreateMac %s", IdToName(ssh->macId));

    /* Need to MAC the sequence number and the unencrypted packet */
    switch (ssh->macId) {
        case ID_NONE:
            ret = WS_SUCCESS;
            break;

#ifndef WOLFSSH_NO_HMAC_SHA1_96
        case ID_HMAC_SHA1_96:
            {
                Hmac hmac;
                byte digest[WC_SHA_DIGEST_SIZE];

                ret = wc_HmacInit(&hmac, ssh->ctx->heap, INVALID_DEVID);
                if (ret == WS_SUCCESS)
                    ret = wc_HmacSetKey(&hmac, WC_SHA,
                                    ssh->keys.macKey, ssh->keys.macKeySz);
                if (ret == WS_SUCCESS)
                    ret = wc_HmacUpdate(&hmac, flatSeq, sizeof(flatSeq));
                if (ret == WS_SUCCESS)
                    ret = wc_HmacUpdate(&hmac, in, inSz);
                if (ret == WS_SUCCESS)
                    ret = wc_HmacFinal(&hmac, digest);
                if (ret == WS_SUCCESS)
                    WMEMCPY(mac, digest, SHA1_96_SZ);
                wc_HmacFree(&hmac);
            }
            break;
#endif

#ifndef WOLFSSH_NO_HMAC_SHA1
        case ID_HMAC_SHA1:
            {
                Hmac hmac;

                ret = wc_HmacInit(&hmac, ssh->ctx->heap, INVALID_DEVID);
                if (ret == WS_SUCCESS)
                    ret = wc_HmacSetKey(&hmac, WC_SHA,
                                    ssh->keys.macKey, ssh->keys.macKeySz);
                if (ret == WS_SUCCESS)
                    ret = wc_HmacUpdate(&hmac, flatSeq, sizeof(flatSeq));
                if (ret == WS_SUCCESS)
                    ret = wc_HmacUpdate(&hmac, in, inSz);
                if (ret == WS_SUCCESS)
                    ret = wc_HmacFinal(&hmac, mac);
                wc_HmacFree(&hmac);
            }
            break;
#endif

        case ID_HMAC_SHA2_256:
            {
                Hmac hmac;

                ret = wc_HmacInit(&hmac, ssh->ctx->heap, INVALID_DEVID);
                if (ret == WS_SUCCESS)
                    ret = wc_HmacSetKey(&hmac, WC_SHA256,
                                    ssh->keys.macKey,
                                    ssh->keys.macKeySz);
                if (ret == WS_SUCCESS)
                    ret = wc_HmacUpdate(&hmac, flatSeq, sizeof(flatSeq));
                if (ret == WS_SUCCESS)
                    ret = wc_HmacUpdate(&hmac, in, inSz);
                if (ret == WS_SUCCESS)
                    ret = wc_HmacFinal(&hmac, mac);
                wc_HmacFree(&hmac);
            }
            break;

        default:
            WLOG(WS_LOG_DEBUG, "Invalid Mac ID");
            ret = WS_FATAL_ERROR;
    }

    return ret;
}


static INLINE int VerifyMac(WOLFSSH* ssh, const byte* in, word32 inSz,
                            const byte* mac)
{
    int ret;
    byte flatSeq[LENGTH_SZ];
    byte checkMac[MAX_HMAC_SZ];
    Hmac hmac;

    c32toa(ssh->peerSeq, flatSeq);

    WLOG(WS_LOG_DEBUG, "VerifyMac %s", IdToName(ssh->peerMacId));
    WLOG(WS_LOG_DEBUG, "VM: inSz = %u", inSz);
    WLOG(WS_LOG_DEBUG, "VM: seq = %u", ssh->peerSeq);
    WLOG(WS_LOG_DEBUG, "VM: keyLen = %u", ssh->peerKeys.macKeySz);

    WMEMSET(checkMac, 0, sizeof(checkMac));
    ret = wc_HmacInit(&hmac, ssh->ctx->heap, INVALID_DEVID);
    if (ret != WS_SUCCESS) {
        WLOG(WS_LOG_ERROR, "VM: Error initializing hmac structure");
    }
    else {
        switch (ssh->peerMacId) {
            case ID_NONE:
                ret = WS_SUCCESS;
                break;

            case ID_HMAC_SHA1:
            case ID_HMAC_SHA1_96:
                ret = wc_HmacSetKey(&hmac, WC_SHA, ssh->peerKeys.macKey,
                        ssh->peerKeys.macKeySz);
                if (ret == WS_SUCCESS)
                    ret = wc_HmacUpdate(&hmac, flatSeq, sizeof(flatSeq));
                if (ret == WS_SUCCESS)
                    ret = wc_HmacUpdate(&hmac, in, inSz);
                if (ret == WS_SUCCESS)
                    ret = wc_HmacFinal(&hmac, checkMac);
                if (ConstantCompare(checkMac, mac, ssh->peerMacSz) != 0)
                    ret = WS_VERIFY_MAC_E;
                break;

            case ID_HMAC_SHA2_256:
                ret = wc_HmacSetKey(&hmac, WC_SHA256, ssh->peerKeys.macKey,
                        ssh->peerKeys.macKeySz);
                if (ret == WS_SUCCESS)
                    ret = wc_HmacUpdate(&hmac, flatSeq, sizeof(flatSeq));
                if (ret == WS_SUCCESS)
                    ret = wc_HmacUpdate(&hmac, in, inSz);
                if (ret == WS_SUCCESS)
                    ret = wc_HmacFinal(&hmac, checkMac);
                if (ConstantCompare(checkMac, mac, ssh->peerMacSz) != 0)
                    ret = WS_VERIFY_MAC_E;
                break;

            default:
                ret = WS_INVALID_ALGO_ID;
        }
        wc_HmacFree(&hmac);
    }

    return ret;
}


#ifndef WOLFSSH_NO_AEAD
static INLINE void AeadIncrementExpIv(byte* iv)
{
    int i;

    iv += AEAD_IMP_IV_SZ;

    for (i = AEAD_EXP_IV_SZ-1; i >= 0; i--) {
        if (++iv[i]) return;
    }
}


static INLINE int EncryptAead(WOLFSSH* ssh, byte* cipher,
                              const byte* input, word16 sz,
                              byte* authTag, const byte* auth,
                              word16 authSz)
{
    int ret = WS_SUCCESS;

    if (ssh == NULL || cipher == NULL || input == NULL || sz == 0 ||
        authTag == NULL || auth == NULL || authSz == 0)
        return WS_BAD_ARGUMENT;

    WLOG(WS_LOG_DEBUG, "EncryptAead %s", IdToName(ssh->encryptId));

    switch (ssh->encryptId) {
#ifndef WOLFSSH_NO_AES_GCM
        case ID_AES128_GCM:
        case ID_AES192_GCM:
        case ID_AES256_GCM:
            ret = wc_AesGcmEncrypt(&ssh->encryptCipher.aes, cipher, input, sz,
                    ssh->keys.iv, ssh->keys.ivSz,
                    authTag, ssh->macSz, auth, authSz);
            break;
#endif

        default:
            ret = WS_INVALID_ALGO_ID;
    }

    AeadIncrementExpIv(ssh->keys.iv);
    ssh->txCount += sz;

    return ret;
}


static INLINE int DecryptAead(WOLFSSH* ssh, byte* plain,
                              const byte* input, word16 sz,
                              const byte* authTag, const byte* auth,
                              word16 authSz)
{
    int ret = WS_SUCCESS;

    if (ssh == NULL || plain == NULL || input == NULL || sz == 0 ||
        authTag == NULL || auth == NULL || authSz == 0)
        return WS_BAD_ARGUMENT;

    WLOG(WS_LOG_DEBUG, "DecryptAead %s", IdToName(ssh->peerEncryptId));

    switch (ssh->peerEncryptId) {
#ifndef WOLFSSH_NO_AES_GCM
        case ID_AES128_GCM:
        case ID_AES192_GCM:
        case ID_AES256_GCM:
            ret = wc_AesGcmDecrypt(&ssh->decryptCipher.aes, plain, input, sz,
                    ssh->peerKeys.iv, ssh->peerKeys.ivSz,
                    authTag, ssh->peerMacSz, auth, authSz);
            break;
#endif

        default:
            ret = WS_INVALID_ALGO_ID;
    }

    AeadIncrementExpIv(ssh->peerKeys.iv);
    ssh->rxCount += sz;

    if (ret == WS_SUCCESS)
        ret = HighwaterCheck(ssh, WOLFSSH_HWSIDE_RECEIVE);

    return ret;
}
#endif /* WOLFSSH_NO_AEAD */


int DoReceive(WOLFSSH* ssh)
{
    int ret = WS_SUCCESS;
    int verifyResult;
    word32 readSz;
    byte peerBlockSz = ssh->peerBlockSz;
    byte peerMacSz = ssh->peerMacSz;
    byte aeadMode = ssh->peerAeadMode;

    for (;;) {
        switch (ssh->processReplyState) {
            case PROCESS_INIT:
                readSz = peerBlockSz;
                WLOG(WS_LOG_DEBUG, "PR1: size = %u", readSz);
                if ((ret = GetInputData(ssh, readSz)) < 0) {
                    return ret;
                }
                ssh->processReplyState = PROCESS_PACKET_LENGTH;

                if (!aeadMode) {
                    /* Decrypt first block if encrypted */
                    ret = Decrypt(ssh,
                                  ssh->inputBuffer.buffer +
                                     ssh->inputBuffer.idx,
                                  ssh->inputBuffer.buffer +
                                     ssh->inputBuffer.idx,
                                  readSz);
                    if (ret != WS_SUCCESS) {
                        WLOG(WS_LOG_DEBUG, "PR: First decrypt fail");
                        ssh->error = ret;
                        return WS_FATAL_ERROR;
                    }
                }
                NO_BREAK;

            case PROCESS_PACKET_LENGTH:
                if (ssh->inputBuffer.idx + UINT32_SZ >
                        ssh->inputBuffer.bufferSz) {
                    ssh->error = WS_OVERFLOW_E;
                    return WS_FATAL_ERROR;
                }

                /* Peek at the packet_length field. */
                ato32(ssh->inputBuffer.buffer + ssh->inputBuffer.idx,
                      &ssh->curSz);
                if (ssh->curSz >
                        MAX_PACKET_SZ - (word32)peerMacSz - LENGTH_SZ) {
                    ssh->error = WS_OVERFLOW_E;
                    return WS_FATAL_ERROR;
                }
                ssh->processReplyState = PROCESS_PACKET_FINISH;
                NO_BREAK;

            case PROCESS_PACKET_FINISH:
                readSz = ssh->curSz + LENGTH_SZ + peerMacSz;
                WLOG(WS_LOG_DEBUG, "PR2: size = %u", readSz);
                if (readSz > 0) {
                    if ((ret = GetInputData(ssh, readSz)) < 0) {
                        return ret;
                    }

                    if (!aeadMode) {
                        if (ssh->curSz + LENGTH_SZ - peerBlockSz > 0) {
                            ret = Decrypt(ssh,
                                          ssh->inputBuffer.buffer +
                                             ssh->inputBuffer.idx + peerBlockSz,
                                          ssh->inputBuffer.buffer +
                                             ssh->inputBuffer.idx + peerBlockSz,
                                          ssh->curSz + LENGTH_SZ - peerBlockSz);
                        }
                        else {
                            /* Entire packet fit in one block, don't need
                             * to decrypt any more data this packet. */
                        }

                        /* Verify the buffer is big enough for the data and mac.
                         * Even if the decrypt step fails, verify the MAC anyway.
                         * This keeps consistent timing. */
                        verifyResult = VerifyMac(ssh,
                                                 ssh->inputBuffer.buffer +
                                                     ssh->inputBuffer.idx,
                                                 ssh->curSz + LENGTH_SZ,
                                                 ssh->inputBuffer.buffer +
                                                     ssh->inputBuffer.idx +
                                                     LENGTH_SZ + ssh->curSz);
                        if (ret != WS_SUCCESS) {
                            WLOG(WS_LOG_DEBUG, "PR: Decrypt fail");
                            ssh->error = ret;
                            return WS_FATAL_ERROR;
                        }
                        if (verifyResult != WS_SUCCESS) {
                            WLOG(WS_LOG_DEBUG, "PR: VerifyMac fail");
                            ssh->error = verifyResult;
                            return WS_FATAL_ERROR;
                        }
                    }
                    else {
#ifndef WOLFSSH_NO_AEAD
                        ret = DecryptAead(ssh,
                                          ssh->inputBuffer.buffer +
                                             ssh->inputBuffer.idx +
                                             LENGTH_SZ,
                                          ssh->inputBuffer.buffer +
                                             ssh->inputBuffer.idx +
                                             LENGTH_SZ,
                                          ssh->curSz,
                                          ssh->inputBuffer.buffer +
                                              ssh->inputBuffer.idx +
                                              ssh->curSz + LENGTH_SZ,
                                          ssh->inputBuffer.buffer +
                                              ssh->inputBuffer.idx,
                                          LENGTH_SZ);

                        if (ret != WS_SUCCESS) {
                            WLOG(WS_LOG_DEBUG, "PR: DecryptAead fail");
                            ssh->error = ret;
                            return WS_FATAL_ERROR;
                        }
#endif
                    }
                }
                ssh->processReplyState = PROCESS_PACKET;
                NO_BREAK;

            case PROCESS_PACKET:
                ret = DoPacket(ssh);
                ssh->error = ret;
                if (ret < 0 && ret != WS_CHAN_RXD) {
                    return WS_FATAL_ERROR;
                }
                WLOG(WS_LOG_DEBUG, "PR3: peerMacSz = %u", peerMacSz);
                ssh->inputBuffer.idx += peerMacSz;
                break;

            default:
                WLOG(WS_LOG_DEBUG, "Bad process input state, program error");
                ssh->error = WS_INPUT_CASE_E;
                return WS_FATAL_ERROR;
        }
        WLOG(WS_LOG_DEBUG, "PR4: Shrinking input buffer");
        ShrinkBuffer(&ssh->inputBuffer, 1);
        ssh->processReplyState = PROCESS_INIT;

        WLOG(WS_LOG_DEBUG, "PR5: txCount = %u, rxCount = %u",
             ssh->txCount, ssh->rxCount);

        return WS_SUCCESS;
    }
}


int DoProtoId(WOLFSSH* ssh)
{
    int ret;
    word32 idSz;
    byte* eol;
    byte  SSH_PROTO_EOL_SZ = 1;

    if ( (ret = GetInputText(ssh, &eol)) < 0) {
        WLOG(WS_LOG_DEBUG, "get input text failed");
        return ret;
    }

    if (eol == NULL) {
        WLOG(WS_LOG_DEBUG, "invalid EOL");
        return WS_VERSION_E;
    }

    if (WSTRNCASECMP((char*)ssh->inputBuffer.buffer,
                     sshProtoIdStr, SSH_PROTO_SZ) == 0) {

        if (ssh->ctx->side == WOLFSSH_ENDPOINT_SERVER)
            ssh->clientState = CLIENT_VERSION_DONE;
        else
            ssh->serverState = SERVER_VERSION_DONE;
    }
    else {
        WLOG(WS_LOG_DEBUG, "SSH version mismatch");
        return WS_VERSION_E;
    }
    if (WSTRNCMP((char*)ssh->inputBuffer.buffer,
                 OpenSSH, sizeof(OpenSSH)-1) == 0) {
        ssh->clientOpenSSH = 1;
    }

    if (*eol == '\r') {
        SSH_PROTO_EOL_SZ++;
    }
    *eol = 0;

    idSz = (word32)WSTRLEN((char*)ssh->inputBuffer.buffer);

    /* Store the proto ID for later use. It is used in keying and rekeying. */
    ssh->peerProtoId = (byte*)WMALLOC(idSz + LENGTH_SZ,
                                         ssh->ctx->heap, DYNTYPE_STRING);
    if (ssh->peerProtoId == NULL)
        ret = WS_MEMORY_E;
    else {
        c32toa(idSz, ssh->peerProtoId);
        WMEMCPY(ssh->peerProtoId + LENGTH_SZ, ssh->inputBuffer.buffer, idSz);
        ssh->peerProtoIdSz = idSz + LENGTH_SZ;
    }

    ssh->inputBuffer.idx += idSz + SSH_PROTO_EOL_SZ;
    ShrinkBuffer(&ssh->inputBuffer, 0);

    return ret;
}


int SendProtoId(WOLFSSH* ssh)
{
    int ret = WS_SUCCESS;
    word32 sshProtoIdStrSz;

    if (ssh == NULL)
        ret = WS_BAD_ARGUMENT;

    if (ret == WS_SUCCESS) {
        WLOG(WS_LOG_DEBUG, "%s", sshProtoIdStr);
        sshProtoIdStrSz = (word32)WSTRLEN(sshProtoIdStr);
        ret = GrowBuffer(&ssh->outputBuffer, sshProtoIdStrSz, 0);
    }

    if (ret == WS_SUCCESS) {
        WMEMCPY(ssh->outputBuffer.buffer, sshProtoIdStr, sshProtoIdStrSz);
        ssh->outputBuffer.length = sshProtoIdStrSz;
        ret = wolfSSH_SendPacket(ssh);
    }

    return ret;
}


/* payloadSz is an estimate. It should be a worst case. The actual value
 * will be nailed down when the packet is bundled to be sent. */
static int PreparePacket(WOLFSSH* ssh, word32 payloadSz)
{
    int ret = WS_SUCCESS;

    if (ssh == NULL)
        ret = WS_BAD_ARGUMENT;

    if (ssh->outputBuffer.length < ssh->outputBuffer.idx)
        ret = WS_OVERFLOW_E;

    if (ret == WS_SUCCESS) {
        word32 packetSz, usedSz, outputSz;
        byte paddingSz;

        paddingSz = ssh->blockSz * 2;
        packetSz = PAD_LENGTH_SZ + payloadSz + paddingSz;
        outputSz = LENGTH_SZ + packetSz + ssh->macSz;
        usedSz = ssh->outputBuffer.length - ssh->outputBuffer.idx;

        ret = GrowBuffer(&ssh->outputBuffer, outputSz, usedSz);
    }

    if (ret == WS_SUCCESS) {
        ssh->packetStartIdx = ssh->outputBuffer.length;
        ssh->outputBuffer.length += LENGTH_SZ + PAD_LENGTH_SZ;
    }

    return ret;
}


static int BundlePacket(WOLFSSH* ssh)
{
    byte* output = NULL;
    word32 idx = 0;
    byte paddingSz = 0;
    int ret = WS_SUCCESS;

    if (ssh == NULL)
        ret = WS_BAD_ARGUMENT;

    if (ret == WS_SUCCESS) {
        word32 payloadSz, packetSz;

        output = ssh->outputBuffer.buffer;
        idx = ssh->outputBuffer.length;

        /* Calculate the actual payload size based on the data
         * written into the buffer. packetStartIdx is before the
         * LENGTH and PAD_LENGTH, subtract those out, as well. */
        payloadSz = idx - ssh->packetStartIdx - LENGTH_SZ - PAD_LENGTH_SZ;

        /* Minimum value for paddingSz is 4. */
        paddingSz = ssh->blockSz -
                    ((ssh->aeadMode ? 0 : LENGTH_SZ) +
                     PAD_LENGTH_SZ + payloadSz) % ssh->blockSz;
        if (paddingSz < MIN_PAD_LENGTH)
            paddingSz += ssh->blockSz;

        packetSz = PAD_LENGTH_SZ + payloadSz + paddingSz;

        /* fill in the packetSz, paddingSz */
        c32toa(packetSz, output + ssh->packetStartIdx);
        output[ssh->packetStartIdx + LENGTH_SZ] = paddingSz;

        /* end new */

        /* Add the padding */
        WLOG(WS_LOG_DEBUG, "BP: paddingSz = %u", paddingSz);
        if (ssh->encryptId == ID_NONE)
            WMEMSET(output + idx, 0, paddingSz);
        else if (wc_RNG_GenerateBlock(ssh->rng, output + idx, paddingSz) < 0)
            ret = WS_CRYPTO_FAILED;
    }

    if (!ssh->aeadMode) {
        if (ret == WS_SUCCESS) {
            byte macSz = MacSzForId(ssh->macId);

            idx += paddingSz;

            WMEMSET(output + idx, 0, macSz);
            if (idx + macSz > ssh->outputBuffer.bufferSz) {
                ret = WS_BUFFER_E;
            }
            else {
                ret = CreateMac(ssh, ssh->outputBuffer.buffer +
                        ssh->packetStartIdx, ssh->outputBuffer.length -
                        ssh->packetStartIdx + paddingSz, output + idx);
            }
        }
        else {
            WLOG(WS_LOG_DEBUG, "BP: failed to add padding");
        }

        if (ret == WS_SUCCESS) {
            idx += ssh->macSz;
            ret = Encrypt(ssh,
                          ssh->outputBuffer.buffer + ssh->packetStartIdx,
                          ssh->outputBuffer.buffer + ssh->packetStartIdx,
                          ssh->outputBuffer.length -
                              ssh->packetStartIdx + paddingSz);
        }
        else {
            WLOG(WS_LOG_DEBUG, "BP: failed to generate mac");
        }
    }
    else {
        if (ret == WS_SUCCESS) {
#ifndef WOLFSSH_NO_AEAD
            idx += paddingSz;
            ret = EncryptAead(ssh,
                              ssh->outputBuffer.buffer +
                                  ssh->packetStartIdx + LENGTH_SZ,
                              ssh->outputBuffer.buffer +
                                  ssh->packetStartIdx + LENGTH_SZ,
                              ssh->outputBuffer.length -
                                  ssh->packetStartIdx + paddingSz -
                                  LENGTH_SZ,
                              output + idx,
                              ssh->outputBuffer.buffer +
                                  ssh->packetStartIdx,
                              LENGTH_SZ);
            idx += ssh->macSz;
#else
            ret = WS_INVALID_ALGO_ID;
#endif
        }
    }

    if (ret == WS_SUCCESS) {
        ssh->seq++;
        ssh->outputBuffer.length = idx;
    }
    else {
        WLOG(WS_LOG_DEBUG, "BP: failed to encrypt buffer");
    }

    return ret;
}


static void PurgePacket(WOLFSSH* ssh)
{
    ssh->packetStartIdx = 0;
    ssh->outputBuffer.idx = 0;
    ssh->outputBuffer.plainSz = 0;
    ShrinkBuffer(&ssh->outputBuffer, 1);
}


static INLINE void CopyNameList(byte* buf, word32* idx,
                                                const char* src, word32 srcSz)
{
    word32 begin = *idx;

    c32toa(srcSz, buf + begin);
    begin += LENGTH_SZ;
    WMEMCPY(buf + begin, src, srcSz);
    begin += srcSz;

    *idx = begin;
}

static const char cannedEncAlgoNames[] =
#if !defined(WOLFSSH_NO_AES_GCM)
    "aes256-gcm@openssh.com,"
    "aes192-gcm@openssh.com,"
    "aes128-gcm@openssh.com,"
#endif
#if !defined(WOLFSSH_NO_AES_CTR)
    "aes256-ctr,"
    "aes192-ctr,"
    "aes128-ctr,"
#endif
#if !defined(WOLFSSH_NO_AES_CBC)
    "aes256-cbc,"
    "aes192-cbc,"
    "aes128-cbc,"
#endif
    "";
#if defined(WOLFSSH_NO_AES_GCM) && defined(WOLFSSH_NO_AES_CTR) && \
    defined(WOLFSSH_NO_AES_CBC)
#warning "You need at least one encryption algorithm."
#endif

static const char cannedMacAlgoNames[] =
#if !defined(WOLFSSH_NO_HMAC_SHA2_256)
    "hmac-sha2-256,"
#endif
#if !defined(WOLFSSH_NO_HMAC_SHA1_96)
    "hmac-sha1-96,"
#endif
#if !defined(WOLFSSH_NO_HMAC_SHA1)
    "hmac-sha1,"
#endif
    "";
#if defined(WOLFSSH_NO_HMAC_SHA2_256) && \
        defined(WOLFSSH_NO_HMAC_SHA1_96) && \
        defined(WOLFSSH_NO_HMAC_SHA1)
    #warning "You need at least one MAC algorithm."
#endif

static const char cannedKeyAlgoClientNames[] =
#ifndef WOLFSSH_NO_ECDSA_SHA2_NISTP521
    "ecdsa-sha2-nistp521,"
#endif
#ifndef WOLFSSH_NO_ECDSA_SHA2_NISTP384
    "ecdsa-sha2-nistp384,"
#endif
#ifndef WOLFSSH_NO_ECDSA_SHA2_NISTP256
    "ecdsa-sha2-nistp256,"
#endif
#ifndef WOLFSSH_NO_SSH_RSA_SHA1
    "ssh-rsa,"
#endif
    "";
#if defined(WOLFSSH_NO_ECDSA_SHA2_NISTP256) && \
        defined(WOLFSSH_NO_ECDSA_SHA2_NISTP384) && \
        defined(WOLFSSH_NO_ECDSA_SHA2_NISTP521) && \
        defined(WOLFSSH_NO_SSH_RSA_SHA1)
    #warning "You need at least one signing algorithm."
#endif

static const char cannedKeyAlgoRsaNames[] = "ssh-rsa";
#if !defined(WOLFSSH_NO_ECDSA) && !defined(WOLFSSH_NO_ECDH)
static const char cannedKeyAlgoEcc256Names[] = "ecdsa-sha2-nistp256";
static const char cannedKeyAlgoEcc384Names[] = "ecdsa-sha2-nistp384";
static const char cannedKeyAlgoEcc521Names[] = "ecdsa-sha2-nistp521";
#endif

static const char cannedKexAlgoNames[] =
#if !defined(WOLFSSH_NO_ECDH_SHA2_NISTP521)
    "ecdh-sha2-nistp521,"
#endif
#if !defined(WOLFSSH_NO_ECDH_SHA2_NISTP384)
    "ecdh-sha2-nistp384,"
#endif
#if !defined(WOLFSSH_NO_ECDH_SHA2_NISTP256)
    "ecdh-sha2-nistp256,"
#endif
#if !defined(WOLFSSH_NO_DH_GEX_SHA256)
    "diffie-hellman-group-exchange-sha256,"
#endif
#if !defined(WOLFSSH_NO_DH_GROUP14_SHA1)
    "diffie-hellman-group14-sha1,"
#endif
#if !defined(WOLFSSH_NO_DH_GROUP1_SHA1)
    "diffie-hellman-group1-sha1,"
#endif
    "";

#if defined(WOLFSSH_NO_ECDH_SHA2_NISTP256) && \
        defined(WOLFSSH_NO_DH_GEX_SHA256) && \
        defined(WOLFSSH_NO_DH_GROUP14_SHA1) && \
        defined(WOLFSSH_NO_DH_GROUP1_SHA1) && \
        defined(WOLFSSH_NO_ECDH_SHA2_NISTP521) && \
        defined(WOLFSSH_NO_ECDH_SHA2_NISTP384)
    #warning "You need at least one key exchange algorithm."
#endif

static const char cannedNoneNames[] = "none";

/* -1 for the null, some are -1 for the comma */
static const word32 cannedEncAlgoNamesSz = sizeof(cannedEncAlgoNames) - 2;
static const word32 cannedMacAlgoNamesSz = sizeof(cannedMacAlgoNames) - 2;
static const word32 cannedKeyAlgoClientNamesSz =
                                           sizeof(cannedKeyAlgoClientNames) - 2;
static const word32 cannedKeyAlgoRsaNamesSz = sizeof(cannedKeyAlgoRsaNames) - 1;
#if !defined(WOLFSSH_NO_ECDSA) && !defined(WOLFSSH_NO_ECDH)
static const word32 cannedKeyAlgoEcc256NamesSz =
                                           sizeof(cannedKeyAlgoEcc256Names) - 1;
static const word32 cannedKeyAlgoEcc384NamesSz =
                                           sizeof(cannedKeyAlgoEcc384Names) - 1;
static const word32 cannedKeyAlgoEcc521NamesSz =
                                           sizeof(cannedKeyAlgoEcc521Names) - 1;
#endif
static const word32 cannedKexAlgoNamesSz = sizeof(cannedKexAlgoNames) - 2;
static const word32 cannedNoneNamesSz = sizeof(cannedNoneNames) - 1;


int SendKexInit(WOLFSSH* ssh)
{
    byte* output = NULL;
    byte* payload = NULL;
    word32 idx = 0;
    word32 payloadSz = 0;
    int ret = WS_SUCCESS;
    const char* cannedKeyAlgoNames = NULL;
    word32 cannedKeyAlgoNamesSz = 0;

    WLOG(WS_LOG_DEBUG, "Entering SendKexInit()");

    if (ssh == NULL)
        ret = WS_BAD_ARGUMENT;

    if (ret == WS_SUCCESS) {
        ssh->isKeying = 1;
        if (ssh->handshake == NULL) {
            ssh->handshake = HandshakeInfoNew(ssh->ctx->heap);
            if (ssh->handshake == NULL) {
                WLOG(WS_LOG_DEBUG, "Couldn't allocate handshake info");
                ret = WS_MEMORY_E;
            }
        }
    }

    if (ret == WS_SUCCESS) {
        if (ssh->ctx->side == WOLFSSH_ENDPOINT_SERVER) {
            switch (ssh->ctx->useEcc) {
#if !defined(WOLFSSH_NO_ECDSA) && !defined(WOLFSSH_NO_ECDH)
                case ECC_SECP256R1:
                    cannedKeyAlgoNames = cannedKeyAlgoEcc256Names;
                    cannedKeyAlgoNamesSz = cannedKeyAlgoEcc256NamesSz;
                    break;
                case ECC_SECP384R1:
                    cannedKeyAlgoNames = cannedKeyAlgoEcc384Names;
                    cannedKeyAlgoNamesSz = cannedKeyAlgoEcc384NamesSz;
                    break;
                case ECC_SECP521R1:
                    cannedKeyAlgoNames = cannedKeyAlgoEcc521Names;
                    cannedKeyAlgoNamesSz = cannedKeyAlgoEcc521NamesSz;
                    break;
#endif
                default:
                    cannedKeyAlgoNames = cannedKeyAlgoRsaNames;
                    cannedKeyAlgoNamesSz = cannedKeyAlgoRsaNamesSz;
            }
        }
        else {
            cannedKeyAlgoNames = cannedKeyAlgoClientNames;
            cannedKeyAlgoNamesSz = cannedKeyAlgoClientNamesSz;
        }
        payloadSz = MSG_ID_SZ + COOKIE_SZ + (LENGTH_SZ * 11) + BOOLEAN_SZ +
                   cannedKexAlgoNamesSz + cannedKeyAlgoNamesSz +
                   (cannedEncAlgoNamesSz * 2) +
                   (cannedMacAlgoNamesSz * 2) +
                   (cannedNoneNamesSz * 2);
        ret = PreparePacket(ssh, payloadSz);
    }

    if (ret == WS_SUCCESS) {
        output = ssh->outputBuffer.buffer;
        idx = ssh->outputBuffer.length;
        payload = output + idx;

        output[idx++] = MSGID_KEXINIT;

        ret = wc_RNG_GenerateBlock(ssh->rng, output + idx, COOKIE_SZ);
    }

    if (ret == WS_SUCCESS) {
        byte* buf;
        word32 bufSz = payloadSz + LENGTH_SZ;

        idx += COOKIE_SZ;

        CopyNameList(output, &idx, cannedKexAlgoNames, cannedKexAlgoNamesSz);
        CopyNameList(output, &idx, cannedKeyAlgoNames, cannedKeyAlgoNamesSz);
        CopyNameList(output, &idx, cannedEncAlgoNames, cannedEncAlgoNamesSz);
        CopyNameList(output, &idx, cannedEncAlgoNames, cannedEncAlgoNamesSz);
        CopyNameList(output, &idx, cannedMacAlgoNames, cannedMacAlgoNamesSz);
        CopyNameList(output, &idx, cannedMacAlgoNames, cannedMacAlgoNamesSz);
        CopyNameList(output, &idx, cannedNoneNames, cannedNoneNamesSz);
        CopyNameList(output, &idx, cannedNoneNames, cannedNoneNamesSz);
        c32toa(0, output + idx); /* Languages - Client To Server (0) */
        idx += LENGTH_SZ;
        c32toa(0, output + idx); /* Languages - Server To Client (0) */
        idx += LENGTH_SZ;
        output[idx++] = 0;       /* First KEX packet follows (false) */
        c32toa(0, output + idx); /* Reserved (0) */
        idx += LENGTH_SZ;

        if (ssh->handshake->kexInit != NULL) {
            WFREE(ssh->handshake->kexInit, ssh->ctx->heap, DYNTYPE_STRING);
            ssh->handshake->kexInit = NULL;
            ssh->handshake->kexInitSz = 0;
        }

        buf = (byte*)WMALLOC(bufSz, ssh->ctx->heap, DYNTYPE_STRING);
        if (buf == NULL) {
            WLOG(WS_LOG_DEBUG, "Cannot allocate storage for KEX Init msg");
            ret = WS_MEMORY_E;
        }
        else {
            c32toa(payloadSz, buf);
            WMEMCPY(buf + LENGTH_SZ, payload, payloadSz);
            ssh->handshake->kexInit = buf;
            ssh->handshake->kexInitSz = bufSz;
        }
    }

    if (ret == WS_SUCCESS) {
        /* increase amount to be sent only if BundlePacket will be called */
        ssh->outputBuffer.length = idx;
        ret = BundlePacket(ssh);
    }

    if (ret == WS_SUCCESS)
        ret = wolfSSH_SendPacket(ssh);

    if (ret != WS_WANT_WRITE && ret != WS_SUCCESS)
        PurgePacket(ssh);

    WLOG(WS_LOG_DEBUG, "Leaving SendKexInit(), ret = %d", ret);
    return ret;
}


struct wolfSSH_sigKeyBlockFull {
        byte useRsa;
        word32 sz;
        const char *name;
        word32 nameSz;
        union {
#ifndef WOLFSSH_NO_SSH_RSA_SHA1
            struct {
                RsaKey key;
                byte e[257];
                word32 eSz;
                byte ePad;
                byte n[257];
                word32 nSz;
                byte nPad;
            } rsa;
#endif
#ifndef WOLFSSH_NO_ECDSA
            struct {
                ecc_key key;
                word32 keyBlobSz;
                const char *keyBlobName;
                word32 keyBlobNameSz;
                byte q[257];
                word32 qSz;
                byte qPad;
                const char *primeName;
                word32 primeNameSz;
            } ecc;
#endif
        } sk;
};

#define KEX_F_SIZE (256 + 1)
#define KEX_SIG_SIZE (512)


/* SendKexDhReply()
 * It is also the funciton used for MSGID_KEXECDH_REPLY. The parameters
 * are analogous between the two messages. Where MSGID_KEXDH_REPLY has
 * server's public host key (K_S), f, and the signature of H;
 * MSGID_KEXECDH_REPLY has K_S, the server'e ephemeral public key (Q_S),
 * and the signature of H. This also applies to the GEX version of this.
 * H is calculated the same for KEXDH and KEXECDH, and has some exceptions
 * for GEXDH. */
int SendKexDhReply(WOLFSSH* ssh)
{
    int ret = WS_SUCCESS;
    byte *f_ptr = NULL, *sig_ptr = NULL;
    byte *r_ptr = NULL, *s_ptr = NULL;
    byte scratchLen[LENGTH_SZ];
    word32 fSz = KEX_F_SIZE;
    word32 sigSz = KEX_SIG_SIZE;
    byte useEcc = 0;
    byte fPad = 0;
    byte kPad = 0;
    word32 sigBlockSz;
    word32 payloadSz;
    word32 scratch = 0;
    byte* output;
    word32 idx;
    byte msgId = MSGID_KEXDH_REPLY;
    enum wc_HashType enmhashId;
#ifndef WOLFSSH_NO_DH
    byte *y_ptr = NULL;
    const byte* primeGroup = NULL;
    word32 primeGroupSz = 0;
    const byte* generator = NULL;
    word32 generatorSz = 0;
#endif
    struct wolfSSH_sigKeyBlockFull *sigKeyBlock_ptr;
#ifdef WOLFSSH_SMALL_STACK
    sigKeyBlock_ptr = WMALLOC(sizeof(struct wolfSSH_sigKeyBlockFull),
            ssh->ctx->heap, DYNTYPE_PRIVKEY);
    f_ptr = WMALLOC(KEX_F_SIZE, ssh->ctx->heap, DYNTYPE_BUFFER);
    sig_ptr = WMALLOC(KEX_SIG_SIZE, ssh->ctx->heap, DYNTYPE_BUFFER);
    if (sigKeyBlock_ptr == NULL || f_ptr == NULL || sig_ptr == NULL)
        ret = WS_MEMORY_E;
#else
    struct wolfSSH_sigKeyBlockFull sigKeyBlock_s;
    byte f_s[KEX_F_SIZE];
    byte sig_s[KEX_SIG_SIZE];

    sigKeyBlock_ptr = &sigKeyBlock_s;
    f_ptr = f_s;
    sig_ptr = sig_s;
#endif
    WLOG(WS_LOG_DEBUG, "Entering SendKexDhReply()");

    if (ret == WS_SUCCESS) {
        if (ssh == NULL || ssh->handshake == NULL) {
            ret = WS_BAD_ARGUMENT;
        }
    }
    if (ret == WS_SUCCESS) {
        WMEMSET(sigKeyBlock_ptr, 0, sizeof(struct wolfSSH_sigKeyBlockFull));

        sigKeyBlock_ptr->useRsa = ssh->handshake->pubKeyId == ID_SSH_RSA;
        sigKeyBlock_ptr->name = IdToName(ssh->handshake->pubKeyId);
        sigKeyBlock_ptr->nameSz = (word32)strlen(sigKeyBlock_ptr->name);

        switch (ssh->handshake->kexId) {
#ifndef WOLFSSH_NO_DH_GROUP1_SHA1
            case ID_DH_GROUP1_SHA1:
                primeGroup = dhPrimeGroup1;
                primeGroupSz = dhPrimeGroup1Sz;
                generator = dhGenerator;
                generatorSz = dhGeneratorSz;
                break;
#endif
#ifndef WOLFSSH_NO_DH_GROUP14_SHA1
            case ID_DH_GROUP14_SHA1:
                primeGroup = dhPrimeGroup14;
                primeGroupSz = dhPrimeGroup14Sz;
                generator = dhGenerator;
                generatorSz = dhGeneratorSz;
                break;
#endif
#ifndef WOLFSSH_NO_DH_GEX_SHA256
            case ID_DH_GEX_SHA256:
                primeGroup = dhPrimeGroup14;
                primeGroupSz = dhPrimeGroup14Sz;
                generator = dhGenerator;
                generatorSz = dhGeneratorSz;
                msgId = MSGID_KEXDH_GEX_REPLY;
                break;
#endif
#ifndef WOLFSSH_NO_ECDH_SHA2_NISTP256
            case ID_ECDH_SHA2_NISTP256:
                useEcc = 1;
                msgId = MSGID_KEXDH_REPLY;
                break;
#endif
#ifndef WOLFSSH_NO_ECDH_SHA2_NISTP384
            case ID_ECDH_SHA2_NISTP384:
                useEcc = 1;
                msgId = MSGID_KEXDH_REPLY;
                break;
#endif
#ifndef WOLFSSH_NO_ECDH_SHA2_NISTP521
            case ID_ECDH_SHA2_NISTP521:
                useEcc = 1;
                msgId = MSGID_KEXDH_REPLY;
                break;
#endif
            default:
                ret = WS_INVALID_ALGO_ID;
        }

        enmhashId = (enum wc_HashType)ssh->handshake->hashId;
    }

    /* At this point, the exchange hash, H, includes items V_C, V_S, I_C,
     * and I_S. Next add K_S, the server's public host key. K_S will
     * either be RSA or ECDSA public key blob. */
    if (ret == WS_SUCCESS) {
        if (sigKeyBlock_ptr->useRsa) {
#ifndef WOLFSSH_NO_SSH_RSA_SHA1
            /* Decode the user-configured RSA private key. */
            sigKeyBlock_ptr->sk.rsa.eSz = sizeof(sigKeyBlock_ptr->sk.rsa.e);
            sigKeyBlock_ptr->sk.rsa.nSz = sizeof(sigKeyBlock_ptr->sk.rsa.n);
            ret = wc_InitRsaKey(&sigKeyBlock_ptr->sk.rsa.key, ssh->ctx->heap);
            if (ret == 0)
                ret = wc_RsaPrivateKeyDecode(ssh->ctx->privateKey, &scratch,
                                             &sigKeyBlock_ptr->sk.rsa.key,
                                             (int)ssh->ctx->privateKeySz);
            /* Flatten the public key into mpint values for the hash. */
            if (ret == 0)
                ret = wc_RsaFlattenPublicKey(&sigKeyBlock_ptr->sk.rsa.key,
                                             sigKeyBlock_ptr->sk.rsa.e,
                                             &sigKeyBlock_ptr->sk.rsa.eSz,
                                             sigKeyBlock_ptr->sk.rsa.n,
                                             &sigKeyBlock_ptr->sk.rsa.nSz);
            if (ret == 0) {
                /* Add a pad byte if the mpint has the MSB set. */
                CreateMpint(sigKeyBlock_ptr->sk.rsa.e, &sigKeyBlock_ptr->sk.rsa.eSz,
                        &sigKeyBlock_ptr->sk.rsa.ePad);
                CreateMpint(sigKeyBlock_ptr->sk.rsa.n, &sigKeyBlock_ptr->sk.rsa.nSz,
                        &sigKeyBlock_ptr->sk.rsa.nPad);
                sigKeyBlock_ptr->sz = (LENGTH_SZ * 3) + sigKeyBlock_ptr->nameSz +
                                  sigKeyBlock_ptr->sk.rsa.eSz +
                                  sigKeyBlock_ptr->sk.rsa.ePad +
                                  sigKeyBlock_ptr->sk.rsa.nSz +
                                  sigKeyBlock_ptr->sk.rsa.nPad;
                c32toa(sigKeyBlock_ptr->sz, scratchLen);
                /* Hash in the length of the public key block. */
                ret = wc_HashUpdate(&ssh->handshake->hash,
                                    enmhashId,
                                    scratchLen, LENGTH_SZ);
            }
            /* Hash in the length of the key type string. */
            if (ret == 0) {
                c32toa(sigKeyBlock_ptr->nameSz, scratchLen);
                ret = wc_HashUpdate(&ssh->handshake->hash,
                                    enmhashId,
                                    scratchLen, LENGTH_SZ);
            }
            /* Hash in the key type string. */
            if (ret == 0)
                ret = wc_HashUpdate(&ssh->handshake->hash,
                                    enmhashId,
                                    (byte*)sigKeyBlock_ptr->name,
                                    sigKeyBlock_ptr->nameSz);
            /* Hash in the length of the RSA public key E value. */
            if (ret == 0) {
                c32toa(sigKeyBlock_ptr->sk.rsa.eSz + sigKeyBlock_ptr->sk.rsa.ePad,
                       scratchLen);
                ret = wc_HashUpdate(&ssh->handshake->hash,
                                    enmhashId,
                                    scratchLen, LENGTH_SZ);
            }
            /* Hash in the pad byte for the RSA public key E value. */
            if (ret == 0) {
                if (sigKeyBlock_ptr->sk.rsa.ePad) {
                    scratchLen[0] = 0;
                    ret = wc_HashUpdate(&ssh->handshake->hash,
                                        enmhashId, scratchLen, 1);
                }
            }
            /* Hash in the RSA public key E value. */
            if (ret == 0)
                ret = wc_HashUpdate(&ssh->handshake->hash,
                                    enmhashId,
                                    sigKeyBlock_ptr->sk.rsa.e,
                                    sigKeyBlock_ptr->sk.rsa.eSz);
            /* Hash in the length of the RSA public key N value. */
            if (ret == 0) {
                c32toa(sigKeyBlock_ptr->sk.rsa.nSz + sigKeyBlock_ptr->sk.rsa.nPad,
                       scratchLen);
                ret = wc_HashUpdate(&ssh->handshake->hash,
                                    enmhashId,
                                    scratchLen, LENGTH_SZ);
            }
            /* Hash in the pad byte for the RSA public key N value. */
            if (ret == 0) {
                if (sigKeyBlock_ptr->sk.rsa.nPad) {
                    scratchLen[0] = 0;
                    ret = wc_HashUpdate(&ssh->handshake->hash,
                                        enmhashId, scratchLen, 1);
                }
            }
            /* Hash in the RSA public key N value. */
            if (ret == 0)
                ret = wc_HashUpdate(&ssh->handshake->hash,
                                    enmhashId,
                                    sigKeyBlock_ptr->sk.rsa.n,
                                    sigKeyBlock_ptr->sk.rsa.nSz);
#endif /* WOLFSSH_NO_SSH_RSA_SHA1 */
        }
        else {
#ifndef WOLFSSH_NO_ECDSA
            sigKeyBlock_ptr->sk.ecc.primeName =
                                       PrimeNameForId(ssh->handshake->pubKeyId);
            sigKeyBlock_ptr->sk.ecc.primeNameSz =
                                 (word32)strlen(sigKeyBlock_ptr->sk.ecc.primeName);

            /* Decode the user-configured ECDSA private key. */
            sigKeyBlock_ptr->sk.ecc.qSz = sizeof(sigKeyBlock_ptr->sk.ecc.q);
            ret = wc_ecc_init_ex(&sigKeyBlock_ptr->sk.ecc.key, ssh->ctx->heap,
                                 INVALID_DEVID);
            scratch = 0;
            if (ret == 0)
                ret = wc_EccPrivateKeyDecode(ssh->ctx->privateKey, &scratch,
                                             &sigKeyBlock_ptr->sk.ecc.key,
                                             ssh->ctx->privateKeySz);
            /* Flatten the public key into x963 value for the exchange hash. */
            if (ret == 0)
                ret = wc_ecc_export_x963(&sigKeyBlock_ptr->sk.ecc.key,
                                         sigKeyBlock_ptr->sk.ecc.q,
                                         &sigKeyBlock_ptr->sk.ecc.qSz);
            /* Hash in the length of the public key block. */
            if (ret == 0) {
                sigKeyBlock_ptr->sz = (LENGTH_SZ * 3) +
                                 sigKeyBlock_ptr->nameSz +
                                 sigKeyBlock_ptr->sk.ecc.primeNameSz +
                                 sigKeyBlock_ptr->sk.ecc.qSz;
                c32toa(sigKeyBlock_ptr->sz, scratchLen);
                ret = wc_HashUpdate(&ssh->handshake->hash,
                                    enmhashId,
                                    scratchLen, LENGTH_SZ);
            }
            /* Hash in the length of the key type string. */
            if (ret == 0) {
                c32toa(sigKeyBlock_ptr->nameSz, scratchLen);
                ret = wc_HashUpdate(&ssh->handshake->hash,
                                    enmhashId,
                                    scratchLen, LENGTH_SZ);
            }
            /* Hash in the key type string. */
            if (ret == 0)
                ret = wc_HashUpdate(&ssh->handshake->hash,
                                    enmhashId,
                                    (byte*)sigKeyBlock_ptr->name,
                                    sigKeyBlock_ptr->nameSz);
            /* Hash in the length of the name of the prime. */
            if (ret == 0) {
                c32toa(sigKeyBlock_ptr->sk.ecc.primeNameSz, scratchLen);
                ret = wc_HashUpdate(&ssh->handshake->hash,
                                    enmhashId,
                                    scratchLen, LENGTH_SZ);
            }
            /* Hash in the name of the prime. */
            if (ret == 0)
                ret = wc_HashUpdate(&ssh->handshake->hash,
                                   enmhashId,
                                   (const byte*)sigKeyBlock_ptr->sk.ecc.primeName,
                                   sigKeyBlock_ptr->sk.ecc.primeNameSz);
            /* Hash in the length of the public key. */
            if (ret == 0) {
                c32toa(sigKeyBlock_ptr->sk.ecc.qSz, scratchLen);
                ret = wc_HashUpdate(&ssh->handshake->hash,
                                    enmhashId,
                                    scratchLen, LENGTH_SZ);
            }
            /* Hash in the public key. */
            if (ret == 0)
                ret = wc_HashUpdate(&ssh->handshake->hash,
                                    enmhashId,
                                    sigKeyBlock_ptr->sk.ecc.q,
                                    sigKeyBlock_ptr->sk.ecc.qSz);
#endif
        }
#ifndef WOLFSSH_NO_DH_GEX_SHA256
        /* If using DH-GEX include the GEX specific values. */
        if (ssh->handshake->kexId == ID_DH_GEX_SHA256) {
            byte primeGroupPad = 0, generatorPad = 0;

            /* Hash in the client's requested minimum key size. */
            if (ret == 0) {
                c32toa(ssh->handshake->dhGexMinSz, scratchLen);
                ret = wc_HashUpdate(&ssh->handshake->hash,
                                    enmhashId,
                                    scratchLen, LENGTH_SZ);
            }
            /* Hash in the client's requested preferred key size. */
            if (ret == 0) {
                c32toa(ssh->handshake->dhGexPreferredSz, scratchLen);
                ret = wc_HashUpdate(&ssh->handshake->hash,
                                    enmhashId,
                                    scratchLen, LENGTH_SZ);
            }
            /* Hash in the client's requested maximum key size. */
            if (ret == 0) {
                c32toa(ssh->handshake->dhGexMaxSz, scratchLen);
                ret = wc_HashUpdate(&ssh->handshake->hash,
                                    enmhashId,
                                    scratchLen, LENGTH_SZ);
            }
            /* Add a pad byte if the mpint has the MSB set. */
            if (ret == 0) {
                CreateMpint((byte*)primeGroup, &primeGroupSz, &primeGroupPad);

                /* Hash in the length of the GEX prime group. */
                c32toa(primeGroupSz + primeGroupPad, scratchLen);
                ret = wc_HashUpdate(&ssh->handshake->hash,
                                    enmhashId,
                                    scratchLen, LENGTH_SZ);
            }
            /* Hash in the pad byte for the GEX prime group. */
            if (ret == 0) {
                if (primeGroupPad) {
                    scratchLen[0] = 0;
                    ret = wc_HashUpdate(&ssh->handshake->hash,
                                        enmhashId,
                                        scratchLen, 1);
                }
            }
            /* Hash in the GEX prime group. */
            if (ret == 0)
                ret  = wc_HashUpdate(&ssh->handshake->hash,
                                     enmhashId,
                                     primeGroup, primeGroupSz);
            /* Add a pad byte if the mpint has the MSB set. */
            if (ret == 0) {
                CreateMpint((byte*)generator, &generatorSz, &generatorPad);

                /* Hash in the length of the GEX generator. */
                c32toa(generatorSz + generatorPad, scratchLen);
                ret = wc_HashUpdate(&ssh->handshake->hash,
                                    enmhashId,
                                    scratchLen, LENGTH_SZ);
            }
            /* Hash in the pad byte for the GEX generator. */
            if (ret == 0) {
                if (generatorPad) {
                    scratchLen[0] = 0;
                    ret = wc_HashUpdate(&ssh->handshake->hash,
                                        enmhashId,
                                        scratchLen, 1);
                }
            }
            /* Hash in the GEX generator. */
            if (ret == 0)
                ret = wc_HashUpdate(&ssh->handshake->hash,
                                    enmhashId,
                                    generator, generatorSz);
        }
#endif

        /* Hash in the size of the client's DH e-value (ECDH Q-value). */
        if (ret == 0) {
            c32toa(ssh->handshake->eSz, scratchLen);
            ret = wc_HashUpdate(&ssh->handshake->hash, enmhashId,
                                scratchLen, LENGTH_SZ);
        }
        /* Hash in the client's DH e-value (ECDH Q-value). */
        if (ret == 0)
            ret = wc_HashUpdate(&ssh->handshake->hash, enmhashId,
                                ssh->handshake->e, ssh->handshake->eSz);

        /* reset size here because a previous shared secret could potentially be
         * smaller by a byte than usual and cause buffer issues with re-key */
        if (ret == 0)
            ssh->kSz = MAX_KEX_KEY_SZ;

        /* Make the server's DH f-value and the shared secret K. */
        /* Or make the server's ECDH private value, and the shared secret K. */
        if (ret == 0) {
            if (!useEcc) {
#ifndef WOLFSSH_NO_DH
                DhKey privKey;
                word32 ySz = MAX_KEX_KEY_SZ;
#ifdef WOLFSSH_SMALL_STACK
                y_ptr = WMALLOC(ySz, ssh->ctx->heap, DYNTYPE_PRIVKEY);
                if (y_ptr == NULL)
                    ret = WS_MEMORY_E;
#else
                byte y_s[MAX_KEX_KEY_SZ];
                y_ptr = y_s;
#endif
                if (ret == WS_SUCCESS) {
                    ret = wc_InitDhKey(&privKey);
                    if (ret == 0)
                        ret = wc_DhSetKey(&privKey, primeGroup, primeGroupSz,
                                generator, generatorSz);
                    if (ret == 0)
                        ret = wc_DhGenerateKeyPair(&privKey, ssh->rng,
                                y_ptr, &ySz, f_ptr, &fSz);
                    if (ret == 0)
                        ret = wc_DhAgree(&privKey, ssh->k, &ssh->kSz, y_ptr, ySz,
                                ssh->handshake->e, ssh->handshake->eSz);
                    ForceZero(y_ptr, ySz);
                    wc_FreeDhKey(&privKey);
                }
#endif /* ! WOLFSSH_NO_DH */
            }
            else {
#if !defined(WOLFSSH_NO_ECDH)
                ecc_key pubKey;
                ecc_key privKey;
                int primeId;

                primeId  = wcPrimeForId(ssh->handshake->kexId);
                if (primeId == ECC_CURVE_INVALID)
                    ret = WS_INVALID_PRIME_CURVE;

                if (ret == 0)
                    ret = wc_ecc_init_ex(&pubKey, ssh->ctx->heap,
                                         INVALID_DEVID);
                if (ret == 0)
                    ret = wc_ecc_init_ex(&privKey, ssh->ctx->heap,
                                         INVALID_DEVID);
#ifdef HAVE_WC_ECC_SET_RNG
                if (ret == 0)
                    ret = wc_ecc_set_rng(&privKey, ssh->rng);
#endif

                if (ret == 0)
                    ret = wc_ecc_import_x963_ex(ssh->handshake->e,
                                                ssh->handshake->eSz,
                                                &pubKey, primeId);

                if (ret == 0)
                    ret = wc_ecc_make_key_ex(ssh->rng,
                                         wc_ecc_get_curve_size_from_id(primeId),
                                         &privKey, primeId);
                if (ret == 0)
                    ret = wc_ecc_export_x963(&privKey, f_ptr, &fSz);
                if (ret == 0)
                    ret = wc_ecc_shared_secret(&privKey, &pubKey,
                                               ssh->k, &ssh->kSz);
                wc_ecc_free(&privKey);
                wc_ecc_free(&pubKey);
#endif /* !defined(WOLFSSH_NO_ECDH) */
            }
        }

        /* Hash in the server's DH f-value. */
        if (ret == 0) {
            CreateMpint(f_ptr, &fSz, &fPad);
            c32toa(fSz + fPad, scratchLen);
            ret = wc_HashUpdate(&ssh->handshake->hash, enmhashId,
                               scratchLen, LENGTH_SZ);
        }
        if (ret == 0) {
            if (fPad) {
                scratchLen[0] = 0;
                ret = wc_HashUpdate(&ssh->handshake->hash,
                                    enmhashId, scratchLen, 1);
            }
        }
        if (ret == 0)
            ret = wc_HashUpdate(&ssh->handshake->hash,
                                enmhashId, f_ptr, fSz);

        /* Hash in the shared secret K. */
        if (ret == 0) {
            CreateMpint(ssh->k, &ssh->kSz, &kPad);
            c32toa(ssh->kSz + kPad, scratchLen);
            ret = wc_HashUpdate(&ssh->handshake->hash, enmhashId,
                                scratchLen, LENGTH_SZ);
        }
        if (ret == 0) {
            if (kPad) {
                scratchLen[0] = 0;
                ret = wc_HashUpdate(&ssh->handshake->hash,
                                    enmhashId, scratchLen, 1);
            }
        }
        if (ret == 0)
            ret = wc_HashUpdate(&ssh->handshake->hash, enmhashId,
                                ssh->k, ssh->kSz);

        /* Save the exchange hash value H, and session ID. */
        if (ret == 0)
            ret = wc_HashFinal(&ssh->handshake->hash,
                               enmhashId, ssh->h);
        if (ret == 0) {
            ssh->hSz = wc_HashGetDigestSize(enmhashId);
            if (ssh->sessionIdSz == 0) {
                WMEMCPY(ssh->sessionId, ssh->h, ssh->hSz);
                ssh->sessionIdSz = ssh->hSz;
            }
        }

        if (ret != WS_SUCCESS)
            ret = WS_CRYPTO_FAILED;
    }

    /* Sign h with the server's private key. */
    if (ret == WS_SUCCESS) {
        wc_HashAlg digestHash;
        byte digest[WC_MAX_DIGEST_SIZE];
        enum wc_HashType sigHashId;

        sigHashId = HashForId(ssh->handshake->pubKeyId);

        ret = wc_HashInit(&digestHash, sigHashId);
        if (ret == 0)
            ret = wc_HashUpdate(&digestHash, sigHashId, ssh->h, ssh->hSz);
        if (ret == 0)
            ret = wc_HashFinal(&digestHash, sigHashId, digest);
        if (ret != 0)
            ret = WS_CRYPTO_FAILED;
        wc_HashFree(&digestHash, sigHashId);

        if (ret == WS_SUCCESS) {
            if (sigKeyBlock_ptr->useRsa) {
#ifndef WOLFSSH_NO_SSH_RSA_SHA1
                byte encSig[MAX_ENCODED_SIG_SZ];
                word32 encSigSz;

                encSigSz = wc_EncodeSignature(encSig, digest,
                                              wc_HashGetDigestSize(sigHashId),
                                              wc_HashGetOID(sigHashId));
                if (encSigSz <= 0) {
                    WLOG(WS_LOG_DEBUG, "SendKexDhReply: Bad Encode Sig");
                    ret = WS_CRYPTO_FAILED;
                }
                else {
                    WLOG(WS_LOG_INFO, "Signing hash with %s.",
                            IdToName(ssh->handshake->pubKeyId));
                    sigSz = wc_RsaSSL_Sign(encSig, encSigSz, sig_ptr, KEX_SIG_SIZE,
                                           &sigKeyBlock_ptr->sk.rsa.key, ssh->rng);
                    if (sigSz <= 0) {
                        WLOG(WS_LOG_DEBUG, "SendKexDhReply: Bad RSA Sign");
                        ret = WS_RSA_E;
                    }
                }
#endif
            }
            else {
#ifndef WOLFSSH_NO_ECDSA
                WLOG(WS_LOG_INFO, "Signing hash with %s.",
                        IdToName(ssh->handshake->pubKeyId));
                sigSz = KEX_SIG_SIZE;
                ret = wc_ecc_sign_hash(digest, wc_HashGetDigestSize(sigHashId),
                                       sig_ptr, &sigSz,
                                       ssh->rng, &sigKeyBlock_ptr->sk.ecc.key);
                if (ret != MP_OKAY) {
                    WLOG(WS_LOG_DEBUG, "SendKexDhReply: Bad ECDSA Sign");
                    ret = WS_ECC_E;
                }
                else {
                    word32 rSz = MAX_ECC_BYTES + ECC_MAX_PAD_SZ;
                    word32 sSz = MAX_ECC_BYTES + ECC_MAX_PAD_SZ;
                    byte rPad;
                    byte sPad;
#ifdef WOLFSSH_SMALL_STACK
                    r_ptr = WMALLOC(rSz, ssh->ctx->heap, DYNTYPE_BUFFER);
                    s_ptr = WMALLOC(sSz, ssh->ctx->heap, DYNTYPE_BUFFER);
                    if (r_ptr == NULL || r_ptr == NULL)
                        ret = WS_MEMORY_E;
#else
                    byte r_s[MAX_ECC_BYTES + ECC_MAX_PAD_SZ];
                    byte s_s[MAX_ECC_BYTES + ECC_MAX_PAD_SZ];
                    r_ptr = r_s;
                    s_ptr = s_s;
#endif
                    if (ret == WS_SUCCESS)
                        ret = wc_ecc_sig_to_rs(sig_ptr, sigSz, r_ptr, &rSz, s_ptr, &sSz);
                    if (ret == 0) {
                        idx = 0;
                        rPad = (r_ptr[0] & 0x80) ? 1 : 0;
                        sPad = (s_ptr[0] & 0x80) ? 1 : 0;
                        sigSz = (LENGTH_SZ * 2) + rSz + rPad + sSz + sPad;

                        c32toa(rSz + rPad, sig_ptr + idx);
                        idx += LENGTH_SZ;
                        if (rPad)
                            sig_ptr[idx++] = 0;
                        WMEMCPY(sig_ptr + idx, r_ptr, rSz);
                        idx += rSz;
                        c32toa(sSz + sPad, sig_ptr + idx);
                        idx += LENGTH_SZ;
                        if (sPad)
                            sig_ptr[idx++] = 0;
                        WMEMCPY(sig_ptr + idx, s_ptr, sSz);
                    }
                }
#endif
            }
        }
    }

    if (sigKeyBlock_ptr && sigKeyBlock_ptr->useRsa) {
#ifndef WOLFSSH_NO_SSH_RSA_SHA1
        wc_FreeRsaKey(&sigKeyBlock_ptr->sk.rsa.key);
#endif
    }
    else {
#ifndef WOLFSSH_NO_ECDSA
        if (sigKeyBlock_ptr)
            wc_ecc_free(&sigKeyBlock_ptr->sk.ecc.key);
#endif
    }

    sigBlockSz = (LENGTH_SZ * 2) + sigKeyBlock_ptr->nameSz + sigSz;

    if (ret == WS_SUCCESS)
        ret = GenerateKeys(ssh);

    /* Get the buffer, copy the packet data, once f is laid into the buffer,
     * add it to the hash and then add K. */
    if (ret == WS_SUCCESS) {
        payloadSz = MSG_ID_SZ + (LENGTH_SZ * 3) +
                    sigKeyBlock_ptr->sz + fSz + fPad + sigBlockSz;
        ret = PreparePacket(ssh, payloadSz);
    }

    if (ret == WS_SUCCESS) {
        output = ssh->outputBuffer.buffer;
        idx = ssh->outputBuffer.length;

        output[idx++] = msgId;

        /* Copy the rsaKeyBlock into the buffer. */
        c32toa(sigKeyBlock_ptr->sz, output + idx);
        idx += LENGTH_SZ;
        c32toa(sigKeyBlock_ptr->nameSz, output + idx);
        idx += LENGTH_SZ;
        WMEMCPY(output + idx, sigKeyBlock_ptr->name, sigKeyBlock_ptr->nameSz);
        idx += sigKeyBlock_ptr->nameSz;
        if (sigKeyBlock_ptr->useRsa) {
#ifndef WOLFSSH_NO_SSH_RSA_SHA1
            c32toa(sigKeyBlock_ptr->sk.rsa.eSz + sigKeyBlock_ptr->sk.rsa.ePad,
                   output + idx);
            idx += LENGTH_SZ;
            if (sigKeyBlock_ptr->sk.rsa.ePad) output[idx++] = 0;
            WMEMCPY(output + idx, sigKeyBlock_ptr->sk.rsa.e, sigKeyBlock_ptr->sk.rsa.eSz);
            idx += sigKeyBlock_ptr->sk.rsa.eSz;
            c32toa(sigKeyBlock_ptr->sk.rsa.nSz + sigKeyBlock_ptr->sk.rsa.nPad,
                   output + idx);
            idx += LENGTH_SZ;
            if (sigKeyBlock_ptr->sk.rsa.nPad) output[idx++] = 0;
            WMEMCPY(output + idx, sigKeyBlock_ptr->sk.rsa.n, sigKeyBlock_ptr->sk.rsa.nSz);
            idx += sigKeyBlock_ptr->sk.rsa.nSz;
#endif
        }
        else {
#ifndef WOLFSSH_NO_ECDSA
            c32toa(sigKeyBlock_ptr->sk.ecc.primeNameSz, output + idx);
            idx += LENGTH_SZ;
            WMEMCPY(output + idx, sigKeyBlock_ptr->sk.ecc.primeName,
                    sigKeyBlock_ptr->sk.ecc.primeNameSz);
            idx += sigKeyBlock_ptr->sk.ecc.primeNameSz;
            c32toa(sigKeyBlock_ptr->sk.ecc.qSz, output + idx);
            idx += LENGTH_SZ;
            WMEMCPY(output + idx, sigKeyBlock_ptr->sk.ecc.q,
                    sigKeyBlock_ptr->sk.ecc.qSz);
            idx += sigKeyBlock_ptr->sk.ecc.qSz;
#endif
        }

        /* Copy the server's public key. F for DE, or Q_S for ECDH. */
        c32toa(fSz + fPad, output + idx);
        idx += LENGTH_SZ;
        if (fPad) output[idx++] = 0;
        WMEMCPY(output + idx, f_ptr, fSz);
        idx += fSz;

        /* Copy the signature of the exchange hash. */
        c32toa(sigBlockSz, output + idx);
        idx += LENGTH_SZ;
        c32toa(sigKeyBlock_ptr->nameSz, output + idx);
        idx += LENGTH_SZ;
        WMEMCPY(output + idx, sigKeyBlock_ptr->name, sigKeyBlock_ptr->nameSz);
        idx += sigKeyBlock_ptr->nameSz;
        c32toa(sigSz, output + idx);
        idx += LENGTH_SZ;
        WMEMCPY(output + idx, sig_ptr, sigSz);
        idx += sigSz;

        ssh->outputBuffer.length = idx;

        ret = BundlePacket(ssh);
    }

    if (ret == WS_SUCCESS)
        ret = SendNewKeys(ssh);

    if (ret != WS_WANT_WRITE && ret != WS_SUCCESS)
        PurgePacket(ssh);

    WLOG(WS_LOG_DEBUG, "Leaving SendKexDhReply(), ret = %d", ret);
#ifdef WOLFSSH_SMALL_STACK
    if (sigKeyBlock_ptr)
        WFREE(sigKeyBlock_ptr, ssh->ctx->heap, DYNTYPE_PRIVKEY);
    if (f_ptr)
        WFREE(f_ptr, ssh->ctx->heap, DYNTYPE_BUFFER);
    if (sig_ptr)
        WFREE(sig_ptr, ssh->ctx->heap, DYNTYPE_BUFFER);
#ifndef WOLFSSH_NO_DH
    if (y_ptr)
        WFREE(r_ptr, ssh->ctx->heap, DYNTYPE_PRIVKEY);
#endif
    if (r_ptr)
        WFREE(r_ptr, ssh->ctx->heap, DYNTYPE_BUFFER);
    if (s_ptr)
        WFREE(s_ptr, ssh->ctx->heap, DYNTYPE_BUFFER);
#endif
    return ret;
}


int SendNewKeys(WOLFSSH* ssh)
{
    byte* output;
    word32 idx = 0;
    int ret = WS_SUCCESS;

    WLOG(WS_LOG_DEBUG, "Entering SendNewKeys()");
    if (ssh == NULL)
        ret = WS_BAD_ARGUMENT;

    if (ret == WS_SUCCESS)
        ret = PreparePacket(ssh, MSG_ID_SZ);

    if (ret == WS_SUCCESS) {
        output = ssh->outputBuffer.buffer;
        idx = ssh->outputBuffer.length;

        output[idx++] = MSGID_NEWKEYS;

        ssh->outputBuffer.length = idx;

        ret = BundlePacket(ssh);
    }

    if (ret == WS_SUCCESS) {
        ssh->blockSz = ssh->handshake->blockSz;
        ssh->encryptId = ssh->handshake->encryptId;
        ssh->macSz = ssh->handshake->macSz;
        ssh->macId = ssh->handshake->macId;
        ssh->aeadMode = ssh->handshake->aeadMode;
        WMEMCPY(&ssh->keys, &ssh->handshake->keys, sizeof(Keys));

        switch (ssh->encryptId) {
            case ID_NONE:
                WLOG(WS_LOG_DEBUG, "SNK: using cipher none");
                break;

#ifndef WOLFSSH_NO_AES_CBC
            case ID_AES128_CBC:
            case ID_AES192_CBC:
            case ID_AES256_CBC:
                WLOG(WS_LOG_DEBUG, "SNK: using cipher aes-cbc");
                ret = wc_AesSetKey(&ssh->encryptCipher.aes,
                                  ssh->keys.encKey, ssh->keys.encKeySz,
                                  ssh->keys.iv, AES_ENCRYPTION);
                break;
#endif

#ifndef WOLFSSH_NO_AES_CTR
            case ID_AES128_CTR:
            case ID_AES192_CTR:
            case ID_AES256_CTR:
                WLOG(WS_LOG_DEBUG, "SNK: using cipher aes-ctr");
                ret = wc_AesSetKey(&ssh->encryptCipher.aes,
                                  ssh->keys.encKey, ssh->keys.encKeySz,
                                  ssh->keys.iv, AES_ENCRYPTION);
                break;
#endif

#ifndef WOLFSSH_NO_AES_GCM
            case ID_AES128_GCM:
            case ID_AES192_GCM:
            case ID_AES256_GCM:
                WLOG(WS_LOG_DEBUG, "SNK: using cipher aes-gcm");
                ret = wc_AesGcmSetKey(&ssh->encryptCipher.aes,
                                     ssh->keys.encKey, ssh->keys.encKeySz);
                break;
#endif

            default:
                WLOG(WS_LOG_DEBUG, "SNK: using cipher invalid");
                ret = WS_INVALID_ALGO_ID;
        }
    }

    if (ret == WS_SUCCESS) {
        ssh->txCount = 0;
    }

    if (ret == WS_SUCCESS)
        ret = wolfSSH_SendPacket(ssh);

    WLOG(WS_LOG_DEBUG, "Leaving SendNewKeys(), ret = %d", ret);
    return ret;
}


#ifndef WOLFSSH_NO_DH_GEX_SHA256
int SendKexDhGexRequest(WOLFSSH* ssh)
{
    byte* output;
    word32 idx = 0;
    word32 payloadSz;
    int ret = WS_SUCCESS;

    WLOG(WS_LOG_DEBUG, "Entering SendKexDhGexRequest()");
    if (ssh == NULL || ssh->handshake == NULL)
        ret = WS_BAD_ARGUMENT;

    if (ret == WS_SUCCESS) {
        payloadSz = MSG_ID_SZ + (UINT32_SZ * 3);
        ret = PreparePacket(ssh, payloadSz);
    }

    if (ret == WS_SUCCESS) {
        output = ssh->outputBuffer.buffer;
        idx = ssh->outputBuffer.length;

        output[idx++] = MSGID_KEXDH_GEX_REQUEST;

        WLOG(WS_LOG_INFO, "  min = %u, preferred = %u, max = %u",
                ssh->handshake->dhGexMinSz,
                ssh->handshake->dhGexPreferredSz,
                ssh->handshake->dhGexMaxSz);
        c32toa(ssh->handshake->dhGexMinSz, output + idx);
        idx += UINT32_SZ;
        c32toa(ssh->handshake->dhGexPreferredSz, output + idx);
        idx += UINT32_SZ;
        c32toa(ssh->handshake->dhGexMaxSz, output + idx);
        idx += UINT32_SZ;

        ssh->outputBuffer.length = idx;

        ret = BundlePacket(ssh);
    }

    if (ret == WS_SUCCESS)
        ret = wolfSSH_SendPacket(ssh);

    WLOG(WS_LOG_DEBUG, "Leaving SendKexDhGexRequest(), ret = %d", ret);
    return ret;
}


int SendKexDhGexGroup(WOLFSSH* ssh)
{
    byte* output;
    word32 idx = 0;
    word32 payloadSz;
    const byte* primeGroup = dhPrimeGroup14;
    word32 primeGroupSz = dhPrimeGroup14Sz;
    const byte* generator = dhGenerator;
    word32 generatorSz = dhGeneratorSz;
    byte primePad = 0;
    byte generatorPad = 0;
    int ret = WS_SUCCESS;

    WLOG(WS_LOG_DEBUG, "Entering SendKexDhGexGroup()");
    if (ssh == NULL)
        ret = WS_BAD_ARGUMENT;

    if (primeGroup[0] & 0x80)
        primePad = 1;

    if (generator[0] & 0x80)
        generatorPad = 1;

    if (ret == WS_SUCCESS) {
        payloadSz = MSG_ID_SZ + (LENGTH_SZ * 2) +
                    primeGroupSz + primePad +
                    generatorSz + generatorPad;
        ret = PreparePacket(ssh, payloadSz);
    }

    if (ret == WS_SUCCESS) {
        output = ssh->outputBuffer.buffer;
        idx = ssh->outputBuffer.length;

        output[idx++] = MSGID_KEXDH_GEX_GROUP;

        c32toa(primeGroupSz + primePad, output + idx);
        idx += LENGTH_SZ;

        if (primePad) {
            output[idx] = 0;
            idx += 1;
        }

        WMEMCPY(output + idx, primeGroup, primeGroupSz);
        idx += primeGroupSz;

        c32toa(generatorSz + generatorPad, output + idx);
        idx += LENGTH_SZ;

        if (generatorPad) {
            output[idx] = 0;
            idx += 1;
        }

        WMEMCPY(output + idx, generator, generatorSz);
        idx += generatorSz;

        ssh->outputBuffer.length = idx;

        ret = BundlePacket(ssh);
    }

    if (ret == WS_SUCCESS)
        ret = wolfSSH_SendPacket(ssh);

    WLOG(WS_LOG_DEBUG, "Leaving SendKexDhGexGroup(), ret = %d", ret);
    return ret;
}
#endif


int SendKexDhInit(WOLFSSH* ssh)
{
    byte* output;
    word32 idx = 0;
    word32 payloadSz;
#ifndef WOLFSSH_NO_DH
    const byte* primeGroup = NULL;
    word32 primeGroupSz = 0;
    const byte* generator = NULL;
    word32 generatorSz = 0;
#endif
    int ret = WS_SUCCESS;
    byte msgId = MSGID_KEXDH_INIT;
    byte e[MAX_KEX_KEY_SZ+1]; /* plus 1 in case of padding. */
    word32 eSz = sizeof(e);
    byte  ePad = 0;

    WLOG(WS_LOG_DEBUG, "Entering SendKexDhInit()");

    switch (ssh->handshake->kexId) {
#ifndef WOLFSSH_NO_DH_GROUP1_SHA1
        case ID_DH_GROUP1_SHA1:
            primeGroup = dhPrimeGroup1;
            primeGroupSz = dhPrimeGroup1Sz;
            generator = dhGenerator;
            generatorSz = dhGeneratorSz;
            break;
#endif
#ifndef WOLFSSH_NO_DH_GROUP14_SHA1
        case ID_DH_GROUP14_SHA1:
            primeGroup = dhPrimeGroup14;
            primeGroupSz = dhPrimeGroup14Sz;
            generator = dhGenerator;
            generatorSz = dhGeneratorSz;
            break;
#endif
#ifndef WOLFSSH_NO_DH_GEX_SHA256
        case ID_DH_GEX_SHA256:
            primeGroup = ssh->handshake->primeGroup;
            primeGroupSz = ssh->handshake->primeGroupSz;
            generator = ssh->handshake->generator;
            generatorSz = ssh->handshake->generatorSz;
            msgId = MSGID_KEXDH_GEX_INIT;
            break;
#endif
#ifndef WOLFSSH_NO_ECDH_SHA2_NISTP256
        case ID_ECDH_SHA2_NISTP256:
            ssh->handshake->useEcc = 1;
            msgId = MSGID_KEXECDH_INIT;
            break;
#endif
#ifndef WOLFSSH_NO_ECDH_SHA2_NISTP384
        case ID_ECDH_SHA2_NISTP384:
            ssh->handshake->useEcc = 1;
            msgId = MSGID_KEXECDH_INIT;
            break;
#endif
#ifndef WOLFSSH_NO_ECDH_SHA2_NISTP521
        case ID_ECDH_SHA2_NISTP521:
            ssh->handshake->useEcc = 1;
            msgId = MSGID_KEXECDH_INIT;
            break;
#endif
        default:
            WLOG(WS_LOG_DEBUG, "Invalid algo: %u", ssh->handshake->kexId);
            ret = WS_INVALID_ALGO_ID;
    }


    if (ret == WS_SUCCESS) {
        if (!ssh->handshake->useEcc) {
#ifndef WOLFSSH_NO_DH
            DhKey* privKey = &ssh->handshake->privKey.dh;

            ret = wc_InitDhKey(privKey);
            if (ret == 0)
                ret = wc_DhSetKey(privKey, primeGroup, primeGroupSz,
                                  generator, generatorSz);
            if (ret == 0)
                ret = wc_DhGenerateKeyPair(privKey, ssh->rng,
                                           ssh->handshake->x,
                                           &ssh->handshake->xSz,
                                           e, &eSz);
#endif
        }
        else {
#if !defined(WOLFSSH_NO_ECDH)
            ecc_key* privKey = &ssh->handshake->privKey.ecc;
            int primeId = wcPrimeForId(ssh->handshake->kexId);

            if (primeId == ECC_CURVE_INVALID)
                ret = WS_INVALID_PRIME_CURVE;

            if (ret == 0)
                ret = wc_ecc_init_ex(privKey, ssh->ctx->heap,
                                     INVALID_DEVID);
#ifdef HAVE_WC_ECC_SET_RNG
            if (ret == 0)
                ret = wc_ecc_set_rng(privKey, ssh->rng);
#endif
            if (ret == 0)
                ret = wc_ecc_make_key_ex(ssh->rng,
                                     wc_ecc_get_curve_size_from_id(primeId),
                                     privKey, primeId);
            if (ret == 0)
                ret = wc_ecc_export_x963(privKey, e, &eSz);
#else
            ret = WS_INVALID_ALGO_ID;
#endif /* !defined(WOLFSSH_NO_ECDH) */
        }

        if (ret == 0)
            ret = WS_SUCCESS;
    }

    if (ret == WS_SUCCESS) {
        CreateMpint(e, &eSz, &ePad);
        if (ePad == 1) {
            ssh->handshake->e[0] = 0;
        }
        WMEMCPY(ssh->handshake->e + ePad, e, eSz);
        ssh->handshake->eSz = eSz + ePad;

        payloadSz = MSG_ID_SZ + LENGTH_SZ + eSz + ePad;
        ret = PreparePacket(ssh, payloadSz);
    }

    if (ret == WS_SUCCESS) {
        output = ssh->outputBuffer.buffer;
        idx = ssh->outputBuffer.length;

        output[idx++] = msgId;

        c32toa(eSz + ePad, output + idx);
        idx += LENGTH_SZ;

        if (ePad) {
            output[idx] = 0;
            idx++;
        }

        WMEMCPY(output + idx, e, eSz);
        idx += eSz;

        ssh->outputBuffer.length = idx;

        ret = BundlePacket(ssh);
    }

    if (ret == WS_SUCCESS)
        ret = wolfSSH_SendPacket(ssh);

    WLOG(WS_LOG_DEBUG, "Leaving SendKexDhInit(), ret = %d", ret);
    return ret;
}


int SendUnimplemented(WOLFSSH* ssh)
{
    byte* output;
    word32 idx = 0;
    int ret = WS_SUCCESS;

    if (ssh == NULL) {
        WLOG(WS_LOG_DEBUG, "Entering SendUnimplemented(), no parameter");
        ret = WS_BAD_ARGUMENT;
        WLOG(WS_LOG_DEBUG, "Leaving SendUnimplemented(), ret = %d", ret);
        return ret;
    }

    WLOG(WS_LOG_DEBUG,
         "Entering SendUnimplemented(), peerSeq = %u", ssh->peerSeq);

    if (ret == WS_SUCCESS)
        ret = PreparePacket(ssh, MSG_ID_SZ + LENGTH_SZ);

    if (ret == WS_SUCCESS) {
        output = ssh->outputBuffer.buffer;
        idx = ssh->outputBuffer.length;

        output[idx++] = MSGID_UNIMPLEMENTED;
        c32toa(ssh->peerSeq, output + idx);
        idx += UINT32_SZ;

        ssh->outputBuffer.length = idx;

        ret = BundlePacket(ssh);
    }

    if (ret == WS_SUCCESS)
        ret = wolfSSH_SendPacket(ssh);

    WLOG(WS_LOG_DEBUG, "Leaving SendUnimplemented(), ret = %d", ret);
    return ret;
}


int SendDisconnect(WOLFSSH* ssh, word32 reason)
{
    byte* output;
    word32 idx = 0;
    int ret = WS_SUCCESS;

    if (ssh == NULL)
        ret = WS_BAD_ARGUMENT;

    if (ret == WS_SUCCESS)
        ret = PreparePacket(ssh, MSG_ID_SZ + UINT32_SZ + (LENGTH_SZ * 2));

    if (ret == WS_SUCCESS) {
        output = ssh->outputBuffer.buffer;
        idx = ssh->outputBuffer.length;

        output[idx++] = MSGID_DISCONNECT;
        c32toa(reason, output + idx);
        idx += UINT32_SZ;
        c32toa(0, output + idx);
        idx += LENGTH_SZ;
        c32toa(0, output + idx);
        idx += LENGTH_SZ;

        ssh->outputBuffer.length = idx;

        ret = BundlePacket(ssh);
    }

    if (ret == WS_SUCCESS)
        ret = wolfSSH_SendPacket(ssh);

    return ret;
}


int SendIgnore(WOLFSSH* ssh, const unsigned char* data, word32 dataSz)
{
    byte* output;
    word32 idx = 0;
    int ret = WS_SUCCESS;

    if (ssh == NULL || (data == NULL && dataSz > 0))
        ret = WS_BAD_ARGUMENT;

    if (ret == WS_SUCCESS)
        ret = PreparePacket(ssh, MSG_ID_SZ + LENGTH_SZ + dataSz);

    if (ret == WS_SUCCESS) {
        output = ssh->outputBuffer.buffer;
        idx = ssh->outputBuffer.length;

        output[idx++] = MSGID_IGNORE;
        c32toa(dataSz, output + idx);
        idx += LENGTH_SZ;
        if (dataSz > 0) {
            WMEMCPY(output + idx, data, dataSz);
            idx += dataSz;
        }

        ssh->outputBuffer.length = idx;

        ret = BundlePacket(ssh);
    }

    if (ret == WS_SUCCESS)
        ret = wolfSSH_SendPacket(ssh);

    return ret;
}

int SendGlobalRequest(WOLFSSH* ssh, const unsigned char* data, word32 dataSz, int reply)
{
    byte* output;
    word32 idx = 0;
    int ret = WS_SUCCESS;

    if (ssh == NULL || (data == NULL && dataSz > 0))
        ret = WS_BAD_ARGUMENT;

    WLOG(WS_LOG_DEBUG, "Enter SendGlobalRequest");

    if (ret == WS_SUCCESS)
        ret = PreparePacket(ssh, MSG_ID_SZ + LENGTH_SZ + dataSz + BOOLEAN_SZ);
    WLOG(WS_LOG_DEBUG, "Done PreparePacket");

    if (ret == WS_SUCCESS)
    {
        output = ssh->outputBuffer.buffer;
        idx = ssh->outputBuffer.length;

        output[idx++] = MSGID_GLOBAL_REQUEST;
        c32toa(dataSz, output + idx);
        idx += LENGTH_SZ;
        if (dataSz > 0)
        {
            WMEMCPY(output + idx, data, dataSz);
            idx += dataSz;
        }

        output[idx++] = reply;

        ssh->outputBuffer.length = idx;

        ret = BundlePacket(ssh);
    }
    WLOG(WS_LOG_DEBUG, "Done BundlePacket");

    if (ret == WS_SUCCESS)
        ret = wolfSSH_SendPacket(ssh);

    WLOG(WS_LOG_DEBUG, "Leaving SendServiceRequest(), ret = %d", ret);

    return ret;
}

static const char cannedLangTag[] = "en-us";
static const word32 cannedLangTagSz = sizeof(cannedLangTag) - 1;


int SendDebug(WOLFSSH* ssh, byte alwaysDisplay, const char* msg)
{
    word32 msgSz;
    byte* output;
    word32 idx = 0;
    int ret = WS_SUCCESS;

    if (ssh == NULL)
        ret = WS_BAD_ARGUMENT;

    if (ret == WS_SUCCESS) {
        msgSz = (msg != NULL) ? (word32)WSTRLEN(msg) : 0;

        ret = PreparePacket(ssh,
                            MSG_ID_SZ + BOOLEAN_SZ + (LENGTH_SZ * 2) +
                            msgSz + cannedLangTagSz);
    }

    if (ret == WS_SUCCESS) {
        output = ssh->outputBuffer.buffer;
        idx = ssh->outputBuffer.length;

        output[idx++] = MSGID_DEBUG;
        output[idx++] = (alwaysDisplay != 0);
        c32toa(msgSz, output + idx);
        idx += LENGTH_SZ;
        if (msgSz > 0) {
            WMEMCPY(output + idx, msg, msgSz);
            idx += msgSz;
        }
        c32toa(cannedLangTagSz, output + idx);
        idx += LENGTH_SZ;
        WMEMCPY(output + idx, cannedLangTag, cannedLangTagSz);
        idx += cannedLangTagSz;

        ssh->outputBuffer.length = idx;

        ret = BundlePacket(ssh);
    }

    if (ret == WS_SUCCESS)
        ret = wolfSSH_SendPacket(ssh);

    return ret;
}


int SendServiceRequest(WOLFSSH* ssh, byte serviceId)
{
    const char* serviceName;
    word32 serviceNameSz;
    byte* output;
    word32 idx;
    int ret = WS_SUCCESS;

    WLOG(WS_LOG_DEBUG, "Entering SendServiceRequest()");

    if (ssh == NULL)
        ret = WS_BAD_ARGUMENT;

    if (ret == WS_SUCCESS) {
        serviceName = IdToName(serviceId);
        serviceNameSz = (word32)WSTRLEN(serviceName);

        ret = PreparePacket(ssh,
                            MSG_ID_SZ + LENGTH_SZ + serviceNameSz);
    }

    if (ret == WS_SUCCESS) {
        output = ssh->outputBuffer.buffer;
        idx = ssh->outputBuffer.length;

        output[idx++] = MSGID_SERVICE_REQUEST;
        c32toa(serviceNameSz, output + idx);
        idx += LENGTH_SZ;
        WMEMCPY(output + idx, serviceName, serviceNameSz);
        idx += serviceNameSz;

        ssh->outputBuffer.length = idx;
        ret = BundlePacket(ssh);
    }

    if (ret == WS_SUCCESS)
        ret = wolfSSH_SendPacket(ssh);

    WLOG(WS_LOG_DEBUG, "Leaving SendServiceRequest(), ret = %d", ret);
    return ret;
}


int SendServiceAccept(WOLFSSH* ssh, byte serviceId)
{
    const char* serviceName;
    word32 serviceNameSz;
    byte* output;
    word32 idx;
    int ret = WS_SUCCESS;

    if (ssh == NULL)
        ret = WS_BAD_ARGUMENT;

    if (ret == WS_SUCCESS) {
        serviceName = IdToName(serviceId);
        serviceNameSz = (word32)WSTRLEN(serviceName);
        ret = PreparePacket(ssh, MSG_ID_SZ + LENGTH_SZ + serviceNameSz);
    }

    if (ret == WS_SUCCESS) {
        output = ssh->outputBuffer.buffer;
        idx = ssh->outputBuffer.length;

        output[idx++] = MSGID_SERVICE_ACCEPT;
        c32toa(serviceNameSz, output + idx);
        idx += LENGTH_SZ;
        WMEMCPY(output + idx, serviceName, serviceNameSz);
        idx += serviceNameSz;

        ssh->outputBuffer.length = idx;

        ret = BundlePacket(ssh);
    }

    if (ret == WS_SUCCESS)
        ret = SendUserAuthBanner(ssh);

    return ret;
}


typedef struct WS_KeySignature {
    byte keySigId;
    word32 sigSz;
    const char *name;
    word32 nameSz;
    union {
#ifndef WOLFSSH_NO_RSA
        struct {
            RsaKey key;
            byte e[256];
            word32 eSz;
            byte ePad;
            byte n[256];
            word32 nSz;
            byte nPad;
        } rsa;
#endif
#ifndef WOLFSSH_NO_ECDSA
        struct {
            ecc_key key;
            word32 keyBlobSz;
            const char *keyBlobName;
            word32 keyBlobNameSz;
            byte q[256];
            word32 qSz;
            byte qPad;
            const char *primeName;
            word32 primeNameSz;
        } ecc;
#endif
    } ks;
} WS_KeySignature;


static const char cannedAuths[] =
#if !defined(WOLFSSH_NO_RSA) && !defined(WOLFSSH_NO_ECDSA)
    "publickey,"
#endif
    "password,";
static const word32 cannedAuthsSz = sizeof(cannedAuths) - 2;


/* Updates the payload size, and maybe loads keys. */
static int PrepareUserAuthRequestPassword(WOLFSSH* ssh, word32* payloadSz,
        const WS_UserAuthData* authData)
{
    int ret = WS_SUCCESS;

    if (ssh == NULL || payloadSz == NULL || authData == NULL)
        ret = WS_BAD_ARGUMENT;

    if (ret == WS_SUCCESS)
        *payloadSz += BOOLEAN_SZ + LENGTH_SZ +
                authData->sf.password.passwordSz;

    return ret;
}


static int BuildUserAuthRequestPassword(WOLFSSH* ssh,
        byte* output, word32* idx,
        const WS_UserAuthData* authData)
{
    int ret = WS_SUCCESS;
    word32 begin;

    if (ssh == NULL || output == NULL || idx == NULL || authData == NULL)
        ret = WS_BAD_ARGUMENT;

    if (ret == WS_SUCCESS) {
        begin = *idx;
        output[begin++] = 0; /* Boolean "FALSE" for password change */
        c32toa(authData->sf.password.passwordSz, output + begin);
        begin += LENGTH_SZ;
        WMEMCPY(output + begin, authData->sf.password.password,
                authData->sf.password.passwordSz);
        begin += authData->sf.password.passwordSz;
        *idx = begin;
    }

    return ret;
}


#ifndef WOLFSSH_NO_RSA
static int PrepareUserAuthRequestRsa(WOLFSSH* ssh, word32* payloadSz,
        const WS_UserAuthData* authData, WS_KeySignature* keySig)
{
    int ret = WS_SUCCESS;

    if (ssh == NULL || payloadSz == NULL || authData == NULL || keySig == NULL)
        ret = WS_BAD_ARGUMENT;

    if (ret == WS_SUCCESS)
        ret = wc_InitRsaKey(&keySig->ks.rsa.key, NULL);

    if (ret == WS_SUCCESS) {
        word32 idx = 0;
        #ifdef WOLFSSH_AGENT
        if (ssh->agentEnabled)
            ret = wc_RsaPublicKeyDecode(authData->sf.publicKey.publicKey,
                    &idx, &keySig->ks.rsa.key,
                    authData->sf.publicKey.publicKeySz);
        else
        #endif
            ret = wc_RsaPrivateKeyDecode(authData->sf.publicKey.privateKey,
                    &idx, &keySig->ks.rsa.key,
                    authData->sf.publicKey.privateKeySz);
    }

    if (ret == WS_SUCCESS) {
        if (authData->sf.publicKey.hasSignature) {
            int sigSz = wc_RsaEncryptSize(&keySig->ks.rsa.key);

            if (sigSz >= 0) {
                *payloadSz += (LENGTH_SZ * 3) + (word32)sigSz +
                        authData->sf.publicKey.publicKeyTypeSz;
                keySig->sigSz = sigSz;
            }
            else
                ret = sigSz;
        }
    }

    return ret;
}


static int BuildUserAuthRequestRsa(WOLFSSH* ssh,
        byte* output, word32* idx,
        const WS_UserAuthData* authData,
        const byte* sigStart, word32 sigStartIdx,
        WS_KeySignature* keySig)
{
    wc_HashAlg hash;
    byte digest[WC_MAX_DIGEST_SIZE];
    word32 digestSz;
    word32 begin;
    enum wc_HashType hashId = WC_HASH_TYPE_SHA;
    int ret = WS_SUCCESS;
    byte* checkData = NULL;
    word32 checkDataSz = 0;

    if (ssh == NULL || output == NULL || idx == NULL || authData == NULL ||
            sigStart == NULL || keySig == NULL) {
        ret = WS_BAD_ARGUMENT;
        return ret;
    }

    begin = *idx;

    if (ret == WS_SUCCESS) {
        hashId = HashForId(keySig->keySigId);
        WMEMSET(digest, 0, sizeof(digest));
        digestSz = wc_HashGetDigestSize(hashId);
        checkDataSz = LENGTH_SZ + ssh->sessionIdSz + (begin - sigStartIdx);
        checkData = (byte*)WMALLOC(checkDataSz, ssh->ctx->heap, DYNTYPE_TEMP);
        if (checkData == NULL)
            ret = WS_MEMORY_E;
    }

    if (ret == WS_SUCCESS) {
        word32 i = 0;

        c32toa(ssh->sessionIdSz, checkData + i);
        i += LENGTH_SZ;
        WMEMCPY(checkData + i, ssh->sessionId, ssh->sessionIdSz);
        i += ssh->sessionIdSz;
        WMEMCPY(checkData + i, sigStart, begin - sigStartIdx);
    }

    #ifdef WOLFSSH_AGENT
    if (ssh->agentEnabled) {
        if (ret == WS_SUCCESS)
            ret = wolfSSH_AGENT_SignRequest(ssh, checkData, checkDataSz,
                    output + begin + LENGTH_SZ, &keySig->sigSz,
                    authData->sf.publicKey.publicKey,
                    authData->sf.publicKey.publicKeySz, 0);
        if (ret == WS_SUCCESS) {
            c32toa(keySig->sigSz, output + begin);
            begin += LENGTH_SZ + keySig->sigSz;
        }
    }
    else
    #endif
    {
        if (ret == WS_SUCCESS) {
            byte encDigest[MAX_ENCODED_SIG_SZ];
            int encDigestSz;

            ret = wc_HashInit(&hash, hashId);
            if (ret == WS_SUCCESS)
                ret = wc_HashUpdate(&hash, hashId, checkData, checkDataSz);
            if (ret == WS_SUCCESS)
                ret = wc_HashFinal(&hash, hashId, digest);

            c32toa(keySig->sigSz + 7 + LENGTH_SZ * 2, output + begin);
            begin += LENGTH_SZ;
            c32toa(7, output + begin);
            begin += LENGTH_SZ;
            WMEMCPY(output + begin, "ssh-rsa", 7);
            begin += 7;
            c32toa(keySig->sigSz, output + begin);
            begin += LENGTH_SZ;
            encDigestSz = wc_EncodeSignature(encDigest, digest, digestSz,
                    wc_HashGetOID(hashId));
            if (encDigestSz <= 0) {
                WLOG(WS_LOG_DEBUG, "SUAR: Bad Encode Sig");
                ret = WS_CRYPTO_FAILED;
            }
            else {
                int sigSz;
                WLOG(WS_LOG_INFO, "Signing hash with RSA.");
                sigSz = wc_RsaSSL_Sign(encDigest, encDigestSz,
                        output + begin, keySig->sigSz,
                        &keySig->ks.rsa.key, ssh->rng);
                if (sigSz <= 0 || (word32)sigSz != keySig->sigSz) {
                    WLOG(WS_LOG_DEBUG, "SUAR: Bad RSA Sign");
                    ret = WS_RSA_E;
                }
            }

            if (ret == WS_SUCCESS)
                begin += keySig->sigSz;
        }
    }

    if (ret == WS_SUCCESS)
        *idx = begin;

    if (checkData != NULL) {
        ForceZero(checkData, checkDataSz);
        WFREE(checkData, ssh->ctx->heap, DYNTYPE_TEMP);
    }

    return ret;
}
#endif


#ifndef WOLFSSH_NO_ECDSA
static int PrepareUserAuthRequestEcc(WOLFSSH* ssh, word32* payloadSz,
        const WS_UserAuthData* authData, WS_KeySignature* keySig)
{
    int ret = WS_SUCCESS;

    WLOG(WS_LOG_DEBUG, "Entering PrepareUserAuthRequestEcc()");
    if (ssh == NULL || payloadSz == NULL || authData == NULL || keySig == NULL)
        ret = WS_BAD_ARGUMENT;

    if (ret == WS_SUCCESS)
        ret = wc_ecc_init(&keySig->ks.ecc.key);

    if (ret == WS_SUCCESS) {
        word32 idx = 0;
        #ifdef WOLFSSH_AGENT
        if (ssh->agentEnabled) {
            word32 sz;
            const byte* c = (const byte*)authData->sf.publicKey.publicKey;

            ato32(c + idx, &sz);
            idx += LENGTH_SZ + sz;
            ato32(c + idx, &sz);
            idx += LENGTH_SZ + sz;
            ato32(c + idx, &sz);
            idx += LENGTH_SZ;
            c += idx;
            idx = 0;

            ret = wc_ecc_import_x963(c, sz, &keySig->ks.ecc.key);
        }
        else
        #endif
            ret = wc_EccPrivateKeyDecode(authData->sf.publicKey.privateKey,
                    &idx, &keySig->ks.ecc.key,
                    authData->sf.publicKey.privateKeySz);
    }

    if (ret == WS_SUCCESS) {
        if (authData->sf.publicKey.hasSignature) {
            int sigSz = wc_ecc_sig_size(&keySig->ks.ecc.key);

            if (sigSz >= 0) {
                *payloadSz += (LENGTH_SZ * 5) + (word32)sigSz +
                        authData->sf.publicKey.publicKeyTypeSz;
                keySig->sigSz = sigSz;
            }
            else
                ret = sigSz;
        }
    }

    WLOG(WS_LOG_DEBUG, "Leaving PrepareUserAuthRequestEcc(), ret = %d", ret);
    return ret;
}


static int BuildUserAuthRequestEcc(WOLFSSH* ssh,
        byte* output, word32* idx,
        const WS_UserAuthData* authData,
        const byte* sigStart, word32 sigStartIdx,
        WS_KeySignature* keySig)
{
    wc_HashAlg hash;
    byte digest[WC_MAX_DIGEST_SIZE];
    word32 digestSz;
    word32 begin;
    enum wc_HashType hashId = WC_HASH_TYPE_SHA;
    int ret = WS_SUCCESS;
    byte* r;
    byte* s;
    byte sig[139]; /* wc_ecc_sig_size() for a prime521 key. */
    word32 sigSz = sizeof(sig), rSz, sSz;
    byte* checkData = NULL;
    word32 checkDataSz = 0;

    if (ssh == NULL || output == NULL || idx == NULL || authData == NULL ||
            sigStart == NULL || keySig == NULL) {
        ret = WS_BAD_ARGUMENT;
        return ret;
    }

    begin = *idx;

    if (ret == WS_SUCCESS) {
        hashId = HashForId(keySig->keySigId);
        WMEMSET(digest, 0, sizeof(digest));
        digestSz = wc_HashGetDigestSize(hashId);
        checkDataSz = LENGTH_SZ + ssh->sessionIdSz + (begin - sigStartIdx);
        checkData = (byte*)WMALLOC(checkDataSz, ssh->ctx->heap, DYNTYPE_TEMP);
        if (checkData == NULL)
            ret = WS_MEMORY_E;
    }

    if (ret == WS_SUCCESS) {
        word32 i = 0;

        c32toa(ssh->sessionIdSz, checkData + i);
        i += LENGTH_SZ;
        WMEMCPY(checkData + i, ssh->sessionId, ssh->sessionIdSz);
        i += ssh->sessionIdSz;
        WMEMCPY(checkData + i, sigStart, begin - sigStartIdx);
    }

    #ifdef WOLFSSH_AGENT
    if (ssh->agentEnabled) {
        if (ret == WS_SUCCESS)
            ret = wolfSSH_AGENT_SignRequest(ssh, checkData, checkDataSz,
                    sig, &sigSz,
                    authData->sf.publicKey.publicKey,
                    authData->sf.publicKey.publicKeySz, 0);
        if (ret == WS_SUCCESS) {
            c32toa(sigSz, output + begin);
            begin += LENGTH_SZ;
            XMEMCPY(output + begin, sig, sigSz);
            begin += sigSz;
        }
    }
    else
    #endif
    {
        if (ret == WS_SUCCESS) {
            WLOG(WS_LOG_INFO, "Signing hash with ECDSA.");
            ret = wc_HashInit(&hash, hashId);
            if (ret == WS_SUCCESS)
                ret = wc_HashUpdate(&hash, hashId, checkData, checkDataSz);
            if (ret == WS_SUCCESS)
                ret = wc_HashFinal(&hash, hashId, digest);
            if (ret == WS_SUCCESS)
                ret = wc_ecc_sign_hash(digest, digestSz, sig, &sigSz,
                        ssh->rng, &keySig->ks.ecc.key);
            if (ret != WS_SUCCESS) {
                WLOG(WS_LOG_DEBUG, "SUAR: Bad ECC Sign");
                ret = WS_ECC_E;
            }
        }

        if (ret == WS_SUCCESS) {
            rSz = sSz = sizeof(sig) / 2;
            r = sig;
            s = sig + rSz;
            ret = wc_ecc_sig_to_rs(sig, sigSz, r, &rSz, s, &sSz);
        }

        if (ret == WS_SUCCESS) {
            byte rPad;
            byte sPad;

            /* adds a byte of padding if needed to avoid negative values */
            rPad = (r[0] & 0x80) ? 1 : 0;
            sPad = (s[0] & 0x80) ? 1 : 0;
            c32toa(rSz + rPad + sSz + sPad +
                    cannedKeyAlgoEcc256NamesSz + LENGTH_SZ * 4,
                    output + begin);
            begin += LENGTH_SZ;

            c32toa(cannedKeyAlgoEcc256NamesSz, output + begin);
            begin += LENGTH_SZ;

            WMEMCPY(output + begin, cannedKeyAlgoEcc256Names,
                    cannedKeyAlgoEcc256NamesSz);
            begin += cannedKeyAlgoEcc256NamesSz;

            c32toa(rSz + rPad + sSz + sPad + LENGTH_SZ * 2, output + begin);
            begin += LENGTH_SZ;

            c32toa(rSz + rPad, output + begin);
            begin += LENGTH_SZ;

            if (rPad)
                output[begin++] = 0;

            WMEMCPY(output + begin, r, rSz);
            begin += rSz;

            c32toa(sSz + sPad, output + begin);
            begin += LENGTH_SZ;

            if (sPad)
                output[begin++] = 0;

            WMEMCPY(output + begin, s, sSz);
            begin += sSz;
        }
    }

    if (ret == WS_SUCCESS)
        *idx = begin;

    if (checkData != NULL) {
        ForceZero(checkData, checkDataSz);
        WFREE(checkData, ssh->ctx->heap, DYNTYPE_TEMP);
    }

    return ret;
}
#endif


#if !defined(WOLFSSH_NO_RSA) || !defined(WOLFSSH_NO_ECDSA)
static int PrepareUserAuthRequestPublicKey(WOLFSSH* ssh, word32* payloadSz,
        const WS_UserAuthData* authData, WS_KeySignature* keySig)
{
    int ret = WS_SUCCESS;

    if (ssh == NULL || payloadSz == NULL || authData == NULL || keySig == NULL) {
        ret = WS_BAD_ARGUMENT;
        return ret;
    }

    keySig->keySigId = NameToId(
            (const char*)authData->sf.publicKey.publicKeyType,
            authData->sf.publicKey.publicKeyTypeSz);

    if (ret == WS_SUCCESS) {
        /* Add the boolean size to the payload, and the lengths of
         * the public key algorithm name, and the public key length. */
        *payloadSz += BOOLEAN_SZ + (LENGTH_SZ * 2) +
            authData->sf.publicKey.publicKeyTypeSz +
            authData->sf.publicKey.publicKeySz;
    }

    if (keySig->keySigId == ID_SSH_RSA) {
#ifndef WOLFSSH_NO_RSA
        ret = PrepareUserAuthRequestRsa(ssh, payloadSz, authData, keySig);
#endif
    }
    else if (keySig->keySigId == ID_ECDSA_SHA2_NISTP256 ||
            keySig->keySigId == ID_ECDSA_SHA2_NISTP384 ||
            keySig->keySigId == ID_ECDSA_SHA2_NISTP521) {
#ifndef WOLFSSH_NO_ECDSA
        ret = PrepareUserAuthRequestEcc(ssh, payloadSz, authData, keySig);
#endif
    }
    else
        ret = WS_INVALID_ALGO_ID;

    return ret;
}


static int BuildUserAuthRequestPublicKey(WOLFSSH* ssh,
        byte* output, word32* idx,
        const WS_UserAuthData* authData,
        const byte* sigStart, word32 sigStartIdx,
        WS_KeySignature* keySig)
{
    const WS_UserAuthData_PublicKey* pk;
    word32 begin;
    int ret = WS_SUCCESS;

    if (ssh == NULL || output == NULL || idx == NULL || authData == NULL ||
            sigStart == NULL || keySig == NULL)
        ret = WS_BAD_ARGUMENT;

    if (ret == WS_SUCCESS) {
        begin = *idx;
        pk = &authData->sf.publicKey;
        output[begin++] = pk->hasSignature;
        c32toa(pk->publicKeyTypeSz, output + begin);
        begin += LENGTH_SZ;
        WMEMCPY(output + begin, pk->publicKeyType, pk->publicKeyTypeSz);
        begin += pk->publicKeyTypeSz;
        c32toa(pk->publicKeySz, output + begin);
        begin += LENGTH_SZ;
        WMEMCPY(output + begin, pk->publicKey, pk->publicKeySz);
        begin += pk->publicKeySz;

        if (pk->hasSignature) {
            if (keySig->keySigId == ID_SSH_RSA) {
#ifndef WOLFSSH_NO_RSA
                ret = BuildUserAuthRequestRsa(ssh, output, &begin,
                        authData, sigStart, sigStartIdx, keySig);
#endif
            }
            else if (keySig->keySigId == ID_ECDSA_SHA2_NISTP256 ||
                    keySig->keySigId == ID_ECDSA_SHA2_NISTP384 ||
                    keySig->keySigId == ID_ECDSA_SHA2_NISTP521) {
#ifndef WOLFSSH_NO_ECDSA
                ret = BuildUserAuthRequestEcc(ssh, output, &begin,
                        authData, sigStart, sigStartIdx, keySig);
#endif
            }
        }
        else
            ret = WS_INVALID_ALGO_ID;

        if (ret == WS_SUCCESS)
            *idx = begin;
    }

    return ret;
}


static void CleanupUserAuthRequestPublicKey(WS_KeySignature* keySig)
{
    if (keySig != NULL) {
        if (keySig->keySigId == ID_SSH_RSA) {
#ifndef WOLFSSH_NO_RSA
            wc_FreeRsaKey(&keySig->ks.rsa.key);
#endif
        }
        else {
#ifndef WOLFSSH_NO_ECDSA
            wc_ecc_free(&keySig->ks.ecc.key);
#endif
        }
    }
}
#endif


int SendUserAuthRequest(WOLFSSH* ssh, byte authId, int addSig)
{
    byte* output;
    word32 idx;
    const char* authName;
    word32 authNameSz;
    const char* serviceName;
    word32 serviceNameSz;
    word32 payloadSz;
    int ret = WS_SUCCESS;
    WS_UserAuthData authData;
    WS_KeySignature *keySig_ptr;

#ifdef WOLFSSH_SMALL_STACK
    keySig_ptr = WMALLOC(sizeof(WS_KeySignature), ssh->ctx->heap, DYNTYPE_BUFFER);
    if (!keySig_ptr)
        ret = WS_MEMORY_E;
#else
    WS_KeySignature keySig_s;
    keySig_ptr = &keySig_s;
#endif

    (void)addSig;

    WLOG(WS_LOG_DEBUG, "Entering SendUserAuthRequest()");

    if (ssh == NULL)
        ret = WS_BAD_ARGUMENT;

    if (ret == WS_SUCCESS)
        WMEMSET(keySig_ptr, 0, sizeof(WS_KeySignature));

    if (ret == WS_SUCCESS) {
        if (ssh->ctx->userAuthCb != NULL) {
            WLOG(WS_LOG_DEBUG, "SUAR: Calling the userauth callback");

            WMEMSET(&authData, 0, sizeof(authData));
            authData.type = authId;
            authData.username = (const byte*)ssh->userName;
            authData.usernameSz = ssh->userNameSz;

            if (authId & WOLFSSH_USERAUTH_PASSWORD) {
                ret = ssh->ctx->userAuthCb(WOLFSSH_USERAUTH_PASSWORD,
                        &authData, ssh->userAuthCtx);
                if (ret != WOLFSSH_USERAUTH_SUCCESS) {
                    WLOG(WS_LOG_DEBUG, "SUAR: Couldn't get password");
                    ret = WS_FATAL_ERROR;
                }
                else {
                    WLOG(WS_LOG_DEBUG, "SUAR: Callback successful password");
                    authData.type = authId = ID_USERAUTH_PASSWORD;
                }
            }
            /* fall into public key case if password case was not successful */
            if ((ret == WS_FATAL_ERROR) && (authId & WOLFSSH_USERAUTH_PUBLICKEY)) {
                ret = ssh->ctx->userAuthCb(WOLFSSH_USERAUTH_PUBLICKEY,
                        &authData, ssh->userAuthCtx);
                if (ret != WOLFSSH_USERAUTH_SUCCESS) {
                    WLOG(WS_LOG_DEBUG, "SUAR: Couldn't get key");
                    ret = WS_FATAL_ERROR;
                }
                else {
                    WLOG(WS_LOG_DEBUG, "SUAR: Callback successful public key");
                    authData.type = authId = ID_USERAUTH_PUBLICKEY;
                }
            }

        }
        else {
            WLOG(WS_LOG_DEBUG, "SUAR: No user auth callback");
            ret = WS_FATAL_ERROR;
        }
    }

    if (ret == WS_SUCCESS) {
        serviceName = IdToName(ID_SERVICE_CONNECTION);
        serviceNameSz = (word32)WSTRLEN(serviceName);
        authName = IdToName(authId);
        authNameSz = (word32)WSTRLEN(authName);

        payloadSz = MSG_ID_SZ + (LENGTH_SZ * 3) +
                    ssh->userNameSz + serviceNameSz + authNameSz;

        if (authId == ID_USERAUTH_PASSWORD)
            ret = PrepareUserAuthRequestPassword(ssh, &payloadSz, &authData);
        else if (authId == ID_USERAUTH_PUBLICKEY && !ssh->userAuthPkDone) {
            authData.sf.publicKey.hasSignature = 1;
            ssh->userAuthPkDone = 1;
            ret = PrepareUserAuthRequestPublicKey(ssh, &payloadSz, &authData,
                    keySig_ptr);
        }
        else if (authId != ID_NONE)
            ret = WS_INVALID_ALGO_ID;
    }

    if (ret == WS_SUCCESS)
        ret = PreparePacket(ssh, payloadSz);

    if (ret == WS_SUCCESS) {
        byte* sigStart;
        word32 sigStartIdx;

        output = ssh->outputBuffer.buffer;
        idx = ssh->outputBuffer.length;

        sigStart = output + idx;
        sigStartIdx = idx;

        output[idx++] = MSGID_USERAUTH_REQUEST;
        c32toa(ssh->userNameSz, output + idx);
        idx += LENGTH_SZ;
        WMEMCPY(output + idx, ssh->userName, ssh->userNameSz);
        idx += ssh->userNameSz;

        c32toa(serviceNameSz, output + idx);
        idx += LENGTH_SZ;
        WMEMCPY(output + idx, serviceName, serviceNameSz);
        idx += serviceNameSz;

        c32toa(authNameSz, output + idx);
        idx += LENGTH_SZ;
        WMEMCPY(output + idx, authName, authNameSz);
        idx += authNameSz;

        if (authId == ID_USERAUTH_PASSWORD) {
            (void)sigStart;
            (void)sigStartIdx;

            ret = BuildUserAuthRequestPassword(ssh, output, &idx, &authData);
        }
        else if (authId == ID_USERAUTH_PUBLICKEY)
            ret = BuildUserAuthRequestPublicKey(ssh, output, &idx, &authData,
                    sigStart, sigStartIdx, keySig_ptr);

        if (ret == WS_SUCCESS) {
            ssh->outputBuffer.length = idx;
            ret = BundlePacket(ssh);
        }
    }

    if (authId == ID_USERAUTH_PUBLICKEY)
        CleanupUserAuthRequestPublicKey(keySig_ptr);

    if (ret == WS_SUCCESS)
        ret = wolfSSH_SendPacket(ssh);

    if (ret != WS_WANT_WRITE && ret != WS_SUCCESS)
        PurgePacket(ssh);

    ForceZero(&authData, sizeof(WS_UserAuthData));
    WLOG(WS_LOG_DEBUG, "Leaving SendUserAuthRequest(), ret = %d", ret);
#ifdef WOLFSSH_SMALL_STACK
    if (keySig_ptr)
        WFREE(keySig_ptr, ssh->ctx->heap, DYNTYPE_BUFFER);
#endif
    return ret;
}


int SendUserAuthFailure(WOLFSSH* ssh, byte partialSuccess)
{
    byte* output;
    word32 idx;
    int ret = WS_SUCCESS;

    WLOG(WS_LOG_DEBUG, "Entering SendUserAuthFailure()");

    if (ssh == NULL)
        ret = WS_BAD_ARGUMENT;

    if (ret == WS_SUCCESS)
        ret = PreparePacket(ssh,
                            MSG_ID_SZ + LENGTH_SZ +
                            cannedAuthsSz + BOOLEAN_SZ);

    if (ret == WS_SUCCESS) {
        output = ssh->outputBuffer.buffer;
        idx = ssh->outputBuffer.length;

        output[idx++] = MSGID_USERAUTH_FAILURE;
        c32toa(cannedAuthsSz, output + idx);
        idx += LENGTH_SZ;
        WMEMCPY(output + idx, cannedAuths, cannedAuthsSz);
        idx += cannedAuthsSz;
        output[idx++] = (partialSuccess != 0);

        ssh->outputBuffer.length = idx;

        ret = BundlePacket(ssh);
    }

    if (ret == WS_SUCCESS)
        ret = wolfSSH_SendPacket(ssh);

    return ret;
}


int SendUserAuthSuccess(WOLFSSH* ssh)
{
    byte* output;
    word32 idx;
    int ret = WS_SUCCESS;

    if (ssh == NULL)
        ret = WS_BAD_ARGUMENT;

    if (ret == WS_SUCCESS)
        ret = PreparePacket(ssh, MSG_ID_SZ);

    if (ret == WS_SUCCESS) {
        output = ssh->outputBuffer.buffer;
        idx = ssh->outputBuffer.length;

        output[idx++] = MSGID_USERAUTH_SUCCESS;

        ssh->outputBuffer.length = idx;

        ret = BundlePacket(ssh);
    }

    if (ret == WS_SUCCESS)
        ret = wolfSSH_SendPacket(ssh);

    return ret;
}


int SendUserAuthPkOk(WOLFSSH* ssh,
                     const byte* algoName, word32 algoNameSz,
                     const byte* publicKey, word32 publicKeySz)
{
    byte* output;
    word32 idx;
    int ret = WS_SUCCESS;

    if (ssh == NULL ||
        algoName == NULL || algoNameSz == 0 ||
        publicKey == NULL || publicKeySz == 0) {

        ret = WS_BAD_ARGUMENT;
    }

    if (ret == WS_SUCCESS)
        ret = PreparePacket(ssh, MSG_ID_SZ + (LENGTH_SZ * 2) +
                                 algoNameSz + publicKeySz);

    if (ret == WS_SUCCESS) {
        output = ssh->outputBuffer.buffer;
        idx = ssh->outputBuffer.length;

        output[idx++] = MSGID_USERAUTH_PK_OK;
        c32toa(algoNameSz, output + idx);
        idx += LENGTH_SZ;
        WMEMCPY(output + idx, algoName, algoNameSz);
        idx += algoNameSz;
        c32toa(publicKeySz, output + idx);
        idx += LENGTH_SZ;
        WMEMCPY(output + idx, publicKey, publicKeySz);
        idx += publicKeySz;

        ssh->outputBuffer.length = idx;

        ret = BundlePacket(ssh);
    }

    if (ret == WS_SUCCESS)
        ret = wolfSSH_SendPacket(ssh);

    return ret;
}


int SendUserAuthBanner(WOLFSSH* ssh)
{
    byte* output;
    word32 idx;
    int ret = WS_SUCCESS;
    const char* banner = NULL;
    word32 bannerSz = 0;

    WLOG(WS_LOG_DEBUG, "Entering SendUserAuthBanner()");
    if (ssh == NULL)
        ret = WS_BAD_ARGUMENT;

    if (ret == WS_SUCCESS) {
        banner = ssh->ctx->banner;
        bannerSz = ssh->ctx->bannerSz;
    }

    if (banner != NULL && bannerSz > 0) {
        if (ret == WS_SUCCESS)
            ret = PreparePacket(ssh, MSG_ID_SZ + (LENGTH_SZ * 2) +
                                bannerSz + cannedLangTagSz);

        if (ret == WS_SUCCESS) {
            output = ssh->outputBuffer.buffer;
            idx = ssh->outputBuffer.length;

            output[idx++] = MSGID_USERAUTH_BANNER;
            c32toa(bannerSz, output + idx);
            idx += LENGTH_SZ;
            if (bannerSz > 0)
                WMEMCPY(output + idx, banner, bannerSz);
            idx += bannerSz;
            c32toa(cannedLangTagSz, output + idx);
            idx += LENGTH_SZ;
            WMEMCPY(output + idx, cannedLangTag, cannedLangTagSz);
            idx += cannedLangTagSz;

            ssh->outputBuffer.length = idx;

            ret = BundlePacket(ssh);
        }
    }

    if (ret == WS_SUCCESS)
        ret = wolfSSH_SendPacket(ssh);

    WLOG(WS_LOG_DEBUG, "Leaving SendUserAuthBanner()");
    return ret;
}

int SendRequestSuccess(WOLFSSH *ssh, int success)
{
    byte *output;
    word32 idx;
    int ret = WS_SUCCESS;

    WLOG(WS_LOG_DEBUG, "Entering SendRequestSuccess(), %s",
         success ? "Success" : "Failure");

    if (ssh == NULL)
        ret = WS_BAD_ARGUMENT;

    if (ret == WS_SUCCESS)
        ret = PreparePacket(ssh, MSG_ID_SZ);

    if (ret == WS_SUCCESS)
    {
        output = ssh->outputBuffer.buffer;
        idx = ssh->outputBuffer.length;

        output[idx++] = success ? MSGID_REQUEST_SUCCESS : MSGID_REQUEST_FAILURE;

        ssh->outputBuffer.length = idx;

        ret = BundlePacket(ssh);
    }

    if (ret == WS_SUCCESS)
        ret = wolfSSH_SendPacket(ssh);

    WLOG(WS_LOG_DEBUG, "Leaving SendRequestSuccess(), ret = %d", ret);
    return ret;
}

static int SendChannelOpen(WOLFSSH* ssh, WOLFSSH_CHANNEL* channel,
        byte* channelData, word32 channelDataSz)
{
    byte* output;
    const char* channelType;
    word32 channelTypeSz, idx;
    int ret = WS_SUCCESS;

    WLOG(WS_LOG_DEBUG, "Entering SendChannelOpen()");

    if (ssh == NULL || channel == NULL)
        ret = WS_BAD_ARGUMENT;
    if (channelDataSz > 0 && channelData == NULL)
        ret = WS_BAD_ARGUMENT;

    if (ret == WS_SUCCESS) {
        channelType = IdToName(channel->channelType);
        channelTypeSz = (word32)WSTRLEN(channelType);

        ret = PreparePacket(ssh, MSG_ID_SZ + LENGTH_SZ + channelTypeSz +
                                 (UINT32_SZ * 3) + channelDataSz);
    }

    if (ret == WS_SUCCESS) {
        output = ssh->outputBuffer.buffer;
        idx = ssh->outputBuffer.length;

        output[idx++] = MSGID_CHANNEL_OPEN;
        c32toa(channelTypeSz, output + idx);
        idx += LENGTH_SZ;
        WMEMCPY(output + idx, channelType, channelTypeSz);
        idx += channelTypeSz;
        c32toa(channel->channel, output + idx);
        idx += UINT32_SZ;
        c32toa(channel->windowSz, output + idx);
        idx += UINT32_SZ;
        c32toa(channel->maxPacketSz, output + idx);
        idx += UINT32_SZ;
        if (channelDataSz > 0)
            WMEMCPY(output + idx, channelData, channelDataSz);
        idx += channelDataSz;

        ssh->outputBuffer.length = idx;

        ret = BundlePacket(ssh);
    }

    if (ret == WS_SUCCESS)
        ret = wolfSSH_SendPacket(ssh);

    WLOG(WS_LOG_DEBUG, "Leaving SendChannelOpen(), ret = %d", ret);
    return ret;
}


int SendChannelOpenSession(WOLFSSH* ssh, WOLFSSH_CHANNEL* channel)
{
    int ret = WS_SUCCESS;

    WLOG(WS_LOG_DEBUG, "Entering SendChannelOpenSession()");

    ret = SendChannelOpen(ssh, channel, NULL, 0);

    WLOG(WS_LOG_DEBUG, "Leaving SendChannelOpenSession(), ret = %d", ret);
    return ret;
}


#ifdef WOLFSSH_FWD
int SendChannelOpenForward(WOLFSSH* ssh, WOLFSSH_CHANNEL* channel)
{
    int ret = WS_SUCCESS;
    byte* forwardData = NULL;
    word32 hostSz, originSz, forwardDataSz, idx;

    WLOG(WS_LOG_DEBUG, "Entering SendChannelOpenForward()");

    if (ssh == NULL || channel == NULL ||
            channel->host == NULL || channel->origin == NULL)
        ret = WS_BAD_ARGUMENT;

    if (ret == WS_SUCCESS) {
        hostSz = (word32)WSTRLEN(channel->host);
        originSz = (word32)WSTRLEN(channel->origin);
        forwardDataSz = UINT32_SZ * 2 + LENGTH_SZ * 2 + hostSz + originSz;
        forwardData = (byte*)WMALLOC(forwardDataSz,
                ssh->ctx->heap, DYNTYPE_TEMP);
        if (forwardData == NULL)
            ret = WS_MEMORY_E;
    }

    if (ret == WS_SUCCESS) {
        c32toa(hostSz, forwardData);
        idx = LENGTH_SZ;
        WMEMCPY(forwardData + idx, channel->host, hostSz);
        idx += hostSz;
        c32toa(channel->hostPort, forwardData + idx);
        idx += UINT32_SZ;
        c32toa(originSz, forwardData + idx);
        idx += LENGTH_SZ;
        WMEMCPY(forwardData + idx, channel->origin, originSz);
        idx += originSz;
        c32toa(channel->originPort, forwardData + idx);

        ret = SendChannelOpen(ssh, channel, forwardData, forwardDataSz);
    }

    if (forwardData)
        WFREE(forwardData, ssh->ctx->heap, DYNTYPE_TEMP);

    WLOG(WS_LOG_DEBUG, "Leaving SendChannelOpenForward(), ret = %d", ret);
    return ret;
}
#endif /* WOLFSSH_FWD */


int SendChannelOpenConf(WOLFSSH* ssh, WOLFSSH_CHANNEL* channel)
{
    byte* output;
    word32 idx;
    int ret = WS_SUCCESS;

    WLOG(WS_LOG_DEBUG, "Entering SendChannelOpenConf()");

    if (ssh == NULL)
        ret = WS_BAD_ARGUMENT;

    if (ret == WS_SUCCESS) {
        WLOG(WS_LOG_INFO, "  channelId = %u", channel->channel);
        WLOG(WS_LOG_INFO, "  peerChannelId = %u", channel->peerChannel);
        WLOG(WS_LOG_INFO, "  peerWindowSz = %u", channel->peerWindowSz);
        WLOG(WS_LOG_INFO, "  peerMaxPacketSz = %u", channel->peerMaxPacketSz);
    }

    if (ret == WS_SUCCESS)
        ret = PreparePacket(ssh, MSG_ID_SZ + (UINT32_SZ * 4));

    if (ret == WS_SUCCESS) {
        output = ssh->outputBuffer.buffer;
        idx = ssh->outputBuffer.length;

        output[idx++] = MSGID_CHANNEL_OPEN_CONF;
        c32toa(channel->peerChannel, output + idx);
        idx += UINT32_SZ;
        c32toa(channel->channel, output + idx);
        idx += UINT32_SZ;
        c32toa(channel->windowSz, output + idx);
        idx += UINT32_SZ;
        c32toa(channel->maxPacketSz, output + idx);
        idx += UINT32_SZ;

        ssh->outputBuffer.length = idx;

        ret = BundlePacket(ssh);
    }

    if (ret == WS_SUCCESS)
        ret = wolfSSH_SendPacket(ssh);

    WLOG(WS_LOG_DEBUG, "Leaving SendChannelOpenConf(), ret = %d", ret);
    return ret;
}


int SendChannelEof(WOLFSSH* ssh, word32 peerChannelId)
{
    byte* output;
    word32 idx;
    int ret = WS_SUCCESS;
    WOLFSSH_CHANNEL* channel;

    WLOG(WS_LOG_DEBUG, "Entering SendChannelEof()");

    if (ssh == NULL)
        ret = WS_BAD_ARGUMENT;

    if (ret == WS_SUCCESS) {
        channel = ChannelFind(ssh, peerChannelId, WS_CHANNEL_ID_PEER);
        if (channel == NULL)
            ret = WS_INVALID_CHANID;
    }

    if (ret == WS_SUCCESS)
        ret = PreparePacket(ssh, MSG_ID_SZ + UINT32_SZ);

    if (ret == WS_SUCCESS) {
        output = ssh->outputBuffer.buffer;
        idx = ssh->outputBuffer.length;

        output[idx++] = MSGID_CHANNEL_EOF;
        c32toa(channel->peerChannel, output + idx);
        idx += UINT32_SZ;

        ssh->outputBuffer.length = idx;

        ret = BundlePacket(ssh);
    }

    if (ret == WS_SUCCESS)
        ret = wolfSSH_SendPacket(ssh);

    WLOG(WS_LOG_DEBUG, "Leaving SendChannelEof(), ret = %d", ret);
    return ret;
}


int SendChannelEow(WOLFSSH* ssh, word32 peerChannelId)
{
    byte* output;
    word32 idx;
    word32 strSz = sizeof("eow@openssh.com");
    int      ret = WS_SUCCESS;
    WOLFSSH_CHANNEL* channel;

    WLOG(WS_LOG_DEBUG, "Entering SendChannelEow()");

    if (ssh == NULL)
        ret = WS_BAD_ARGUMENT;

    if (ret == WS_SUCCESS && !ssh->clientOpenSSH) {
        WLOG(WS_LOG_DEBUG, "Leaving SendChannelEow(), not OpenSSH");
        return ret;
    }

    if (ret == WS_SUCCESS) {
        channel = ChannelFind(ssh, peerChannelId, WS_CHANNEL_ID_PEER);
        if (channel == NULL)
            ret = WS_INVALID_CHANID;
    }

    if (ret == WS_SUCCESS)
        ret = PreparePacket(ssh, MSG_ID_SZ + UINT32_SZ + LENGTH_SZ + strSz +
                            BOOLEAN_SZ);

    if (ret == WS_SUCCESS) {
        output = ssh->outputBuffer.buffer;
        idx = ssh->outputBuffer.length;

        output[idx++] = MSGID_CHANNEL_REQUEST;
        c32toa(channel->peerChannel, output + idx);
        idx += UINT32_SZ;
        c32toa(strSz, output + idx);
        idx += LENGTH_SZ;
        WMEMCPY(output + idx, "eow@openssh.com", strSz);
        idx += strSz;
        output[idx++] = 0;      // false

        ssh->outputBuffer.length = idx;

        ret = BundlePacket(ssh);
    }

    if (ret == WS_SUCCESS)
        ret = wolfSSH_SendPacket(ssh);

    WLOG(WS_LOG_DEBUG, "Leaving SendChannelEow(), ret = %d", ret);
    return ret;
}


int SendChannelExit(WOLFSSH* ssh, word32 peerChannelId, int status)
{
    byte* output;
    word32 idx;
    word32 strSz = sizeof("exit-status");
    int      ret = WS_SUCCESS;
    WOLFSSH_CHANNEL* channel;

    WLOG(WS_LOG_DEBUG, "Entering SendChannelExit(), status = %d", status);

    if (ssh == NULL)
        ret = WS_BAD_ARGUMENT;

    if (ret == WS_SUCCESS) {
        channel = ChannelFind(ssh, peerChannelId, WS_CHANNEL_ID_PEER);
        if (channel == NULL)
            ret = WS_INVALID_CHANID;
    }

    if (ret == WS_SUCCESS)
        ret = PreparePacket(ssh, MSG_ID_SZ + UINT32_SZ + LENGTH_SZ + strSz +
                            BOOLEAN_SZ + UINT32_SZ);

    if (ret == WS_SUCCESS) {
        output = ssh->outputBuffer.buffer;
        idx = ssh->outputBuffer.length;

        output[idx++] = MSGID_CHANNEL_REQUEST;
        c32toa(channel->peerChannel, output + idx);
        idx += UINT32_SZ;
        c32toa(strSz, output + idx);
        idx += LENGTH_SZ;
        WMEMCPY(output + idx, "exit-status", strSz);
        idx += strSz;
        output[idx++] = 0;      // false
        c32toa(status, output + idx);
        idx += UINT32_SZ;

        ssh->outputBuffer.length = idx;

        ret = BundlePacket(ssh);
    }

    if (ret == WS_SUCCESS)
        ret = wolfSSH_SendPacket(ssh);

    WLOG(WS_LOG_DEBUG, "Leaving SendChannelExit(), ret = %d", ret);
    return ret;
}


int SendChannelClose(WOLFSSH* ssh, word32 peerChannelId)
{
    byte* output;
    word32 idx;
    int ret = WS_SUCCESS;
    WOLFSSH_CHANNEL* channel;

    WLOG(WS_LOG_DEBUG, "Entering SendChannelClose()");

    if (ssh == NULL)
        ret = WS_BAD_ARGUMENT;

    if (ret == WS_SUCCESS) {
        channel = ChannelFind(ssh, peerChannelId, WS_CHANNEL_ID_PEER);
        if (channel == NULL)
            ret = WS_INVALID_CHANID;
        else if (channel->closeSent) {
            WLOG(WS_LOG_DEBUG, "Leaving SendChannelClose(), already sent");
            return ret;
        }
    }

    if (ret == WS_SUCCESS)
        ret = PreparePacket(ssh, MSG_ID_SZ + UINT32_SZ);

    if (ret == WS_SUCCESS) {
        output = ssh->outputBuffer.buffer;
        idx = ssh->outputBuffer.length;

        output[idx++] = MSGID_CHANNEL_CLOSE;
        c32toa(channel->peerChannel, output + idx);
        idx += UINT32_SZ;

        ssh->outputBuffer.length = idx;

        ret = BundlePacket(ssh);
    }

    if (ret == WS_SUCCESS) {
        ret = wolfSSH_SendPacket(ssh);
        channel->closeSent = 1;
    }

    WLOG(WS_LOG_DEBUG, "Leaving SendChannelClose(), ret = %d", ret);
    return ret;
}


int SendChannelData(WOLFSSH* ssh, word32 channelId,
                    byte* data, word32 dataSz)
{
    byte* output;
    word32 idx;
    int ret = WS_SUCCESS;
    WOLFSSH_CHANNEL* channel;

    WLOG(WS_LOG_DEBUG, "Entering SendChannelData()");

    if (ssh == NULL)
        ret = WS_BAD_ARGUMENT;

    if (ret == WS_SUCCESS) {
        if (ssh->isKeying)
            ret = WS_REKEYING;
    }

    if (ret == WS_SUCCESS) {
        if (ssh->outputBuffer.length != 0)
            ret = wolfSSH_SendPacket(ssh);
    }

    if (ret == WS_SUCCESS) {
        channel = ChannelFind(ssh, channelId, WS_CHANNEL_ID_SELF);
        if (channel == NULL) {
            WLOG(WS_LOG_DEBUG, "Invalid channel");
            ret = WS_INVALID_CHANID;
        }
    }

    if (ret == WS_SUCCESS) {
        if (channel->peerWindowSz == 0) {
            WLOG(WS_LOG_DEBUG, "channel window is full");
            ret = WS_WINDOW_FULL;
        }
    }

    if (ret == WS_SUCCESS) {
        word32 bound = min(channel->peerWindowSz, channel->peerMaxPacketSz);

        if (dataSz > bound) {
            WLOG(WS_LOG_DEBUG,
                 "Trying to send %u, client will only accept %u, limiting",
                 dataSz, bound);
            dataSz = bound;
        }

        ret = PreparePacket(ssh,
                MSG_ID_SZ + UINT32_SZ + LENGTH_SZ + dataSz);
    }

    if (ret == WS_SUCCESS) {
        output = ssh->outputBuffer.buffer;
        idx = ssh->outputBuffer.length;

        output[idx++] = MSGID_CHANNEL_DATA;
        c32toa(channel->peerChannel, output + idx);
        idx += UINT32_SZ;
        c32toa(dataSz, output + idx);
        idx += LENGTH_SZ;
        WMEMCPY(output + idx, data, dataSz);
        idx += dataSz;

        ssh->outputBuffer.length = idx;

        ret = BundlePacket(ssh);
    }

    if (ret == WS_SUCCESS) {
        WLOG(WS_LOG_INFO, "  dataSz = %u", dataSz);
        WLOG(WS_LOG_INFO, "  peerWindowSz = %u", channel->peerWindowSz);
        channel->peerWindowSz -= dataSz;
        WLOG(WS_LOG_INFO, "  update peerWindowSz = %u", channel->peerWindowSz);
    }

    if (ret == WS_SUCCESS)
        ret = wolfSSH_SendPacket(ssh);

    if (ret == WS_SUCCESS)
        ret = dataSz;

    if (ssh && ssh->error == WS_WANT_WRITE)
        ssh->outputBuffer.plainSz = dataSz;

    WLOG(WS_LOG_DEBUG, "Leaving SendChannelData(), ret = %d", ret);
    return ret;
}


int SendChannelWindowAdjust(WOLFSSH* ssh, word32 channelId,
                            word32 bytesToAdd)
{
    byte* output;
    word32 idx;
    int ret = WS_SUCCESS;
    WOLFSSH_CHANNEL* channel;

    WLOG(WS_LOG_DEBUG, "Entering SendChannelWindowAdjust()");

    if (ssh == NULL)
        ret = WS_BAD_ARGUMENT;

    channel = ChannelFind(ssh, channelId, WS_CHANNEL_ID_SELF);
    if (channel == NULL) {
        WLOG(WS_LOG_DEBUG, "Invalid channel");
        ret = WS_INVALID_CHANID;
    }
    if (ret == WS_SUCCESS)
        ret = PreparePacket(ssh, MSG_ID_SZ + (UINT32_SZ * 2));

    if (ret == WS_SUCCESS) {
        output = ssh->outputBuffer.buffer;
        idx = ssh->outputBuffer.length;

        output[idx++] = MSGID_CHANNEL_WINDOW_ADJUST;
        c32toa(channel->peerChannel, output + idx);
        idx += UINT32_SZ;
        c32toa(bytesToAdd, output + idx);
        idx += UINT32_SZ;

        ssh->outputBuffer.length = idx;

        ret = BundlePacket(ssh);
    }

    if (ret == WS_SUCCESS)
        ret = wolfSSH_SendPacket(ssh);

    WLOG(WS_LOG_DEBUG, "Leaving SendChannelWindowAdjust(), ret = %d", ret);
    return ret;
}


static const char cannedShellName[] = "shell";
static const word32 cannedShellNameSz = sizeof(cannedShellName) - 1;

static const char cannedSubName[] = "subsystem";
static const word32 cannedSubNameSz = sizeof(cannedSubName) - 1;

static const char cannedExecName[] = "exec";
static const word32 cannedExecNameSz = sizeof(cannedExecName) - 1;


/* name : command for exec and name for subsystem channels */
int SendChannelRequest(WOLFSSH* ssh, byte* name, word32 nameSz)
{
    byte* output;
    word32 idx;
    int ret = WS_SUCCESS;
    WOLFSSH_CHANNEL* channel;
    const char* cType = NULL;
    word32 typeSz = 0;

    WLOG(WS_LOG_DEBUG, "Entering SendChannelRequest()");

    if (ssh == NULL)
        ret = WS_BAD_ARGUMENT;

    if (ret == WS_SUCCESS) {
        channel = ChannelFind(ssh,
                ssh->defaultPeerChannelId, WS_CHANNEL_ID_PEER);
        if (channel == NULL)
            ret = WS_INVALID_CHANID;
    }

    if (ret == WS_SUCCESS) {
        switch (ssh->connectChannelId) {
            case WOLFSSH_SESSION_SHELL:
                cType  = cannedShellName;
                typeSz = cannedShellNameSz;
                break;

            case WOLFSSH_SESSION_EXEC:
                cType  = cannedExecName;
                typeSz = cannedExecNameSz;
                break;

            case WOLFSSH_SESSION_SUBSYSTEM:
                cType  = cannedSubName;
                typeSz = cannedSubNameSz;
                break;

            default:
                WLOG(WS_LOG_DEBUG, "Unknown channel type");
                return WS_BAD_ARGUMENT;
        }
    }

    if (ret == WS_SUCCESS)
        ret = PreparePacket(ssh, MSG_ID_SZ + UINT32_SZ + LENGTH_SZ +
                                 typeSz + BOOLEAN_SZ +
                                 ((nameSz > 0)? UINT32_SZ : 0) + nameSz);

    if (ret == WS_SUCCESS) {
        output = ssh->outputBuffer.buffer;
        idx = ssh->outputBuffer.length;

        output[idx++] = MSGID_CHANNEL_REQUEST;
        c32toa(channel->peerChannel, output + idx);
        idx += UINT32_SZ;
        c32toa(typeSz, output + idx);
        idx += LENGTH_SZ;
        WMEMCPY(output + idx, cType, typeSz);
        idx += typeSz;
        output[idx++] = 1;

        if (nameSz > 0) {
            c32toa(nameSz, output + idx);
            idx += UINT32_SZ;
            WMEMCPY(output + idx, name, nameSz);
            idx += nameSz;
        }

        ssh->outputBuffer.length = idx;

        WLOG(WS_LOG_INFO, "Sending Channel Request: ");
        WLOG(WS_LOG_INFO, "  channelId = %u", channel->peerChannel);
        WLOG(WS_LOG_INFO, "  type = %s", cType);
        WLOG(WS_LOG_INFO, "  wantReply = %u", 1);

    #ifdef DEBUG_WOLFSSH
        /* only compile in code for checks on type if in debug mode */
        switch (ssh->connectChannelId) {
            case WOLFSSH_SESSION_EXEC:
                WLOG(WS_LOG_INFO, "  command = %s", name);
                break;

            case WOLFSSH_SESSION_SUBSYSTEM:
                WLOG(WS_LOG_INFO, "  subsystem = %s", name);
                break;

            default:
                break;
        }
    #endif

        ret = BundlePacket(ssh);
    }

    if (ret == WS_SUCCESS)
        ret = wolfSSH_SendPacket(ssh);

    WLOG(WS_LOG_DEBUG, "Leaving SendChannelRequest(), ret = %d", ret);
    return ret;
}


#if defined(WOLFSSH_TERM) && !defined(NO_FILESYSTEM)

#if !defined(USE_WINDOWS_API) && !defined(MICROCHIP_PIC32) && \
    !defined(NO_TERMIOS)
    /* sets terminal mode in buffer and advances idx */
    static void TTYSet(word32 isSet, int type, byte* out, word32* idx)
    {
        if (isSet) isSet = 1;
        out[*idx] = type; *idx += 1;
        c32toa(isSet, out + *idx); *idx += UINT32_SZ;
    }

    static void TTYCharSet(char flag, int type, byte* out, word32* idx)
    {
        out[*idx] = type; *idx += 1;
        c32toa(flag, out + *idx); *idx += UINT32_SZ;
    }
#endif /* !USE_WINDOWS_API && !MICROCHIP_PIC32 && !NO_TERMIOS*/


/* create terminal mode string for pseudo-terminal request
 * returns size of buffer */
static int CreateMode(WOLFSSH* ssh, byte* mode)
{
    word32 idx = 0;
    int baud = 38400; /* default speed */

    #if !defined(USE_WINDOWS_API) && !defined(MICROCHIP_PIC32) && \
        !defined(NO_TERMIOS)
    {
        WOLFSSH_TERMIOS term;

        if (tcgetattr(STDIN_FILENO, &term) != 0) {
            printf("Couldn't get the original terminal settings.\n");
            return -1;
        }

        /* set baud rate */
        baud = (int)cfgetospeed(&term);

        /* char type */
        TTYCharSet(term.c_cc[VINTR], WOLFSSH_VINTR, mode, &idx);
        TTYCharSet(term.c_cc[VQUIT], WOLFSSH_VQUIT, mode, &idx);
        TTYCharSet(term.c_cc[VERASE], WOLFSSH_VERASE, mode, &idx);
        TTYCharSet(term.c_cc[VKILL], WOLFSSH_VKILL, mode, &idx);
        TTYCharSet(term.c_cc[VEOF], WOLFSSH_VEOF, mode, &idx);
        TTYCharSet(term.c_cc[VEOL], WOLFSSH_VEOL, mode, &idx);
        TTYCharSet(term.c_cc[VEOL2], WOLFSSH_VEOL2, mode, &idx);
        TTYCharSet(term.c_cc[VSTART], WOLFSSH_VSTART, mode, &idx);
        TTYCharSet(term.c_cc[VSTOP], WOLFSSH_VSTOP, mode, &idx);
        TTYCharSet(term.c_cc[VSUSP], WOLFSSH_VSUSP, mode, &idx);
        #ifdef VDSUSP
            TTYCharSet(term.c_cc[VDSUSP], WOLFSSH_VDSUSP, mode, &idx);
        #endif
        TTYCharSet(term.c_cc[VREPRINT], WOLFSSH_VREPRINT, mode, &idx);
        TTYCharSet(term.c_cc[VWERASE], WOLFSSH_VWERASE, mode, &idx);
        TTYCharSet(term.c_cc[VLNEXT], WOLFSSH_VLNEXT, mode, &idx);
        #ifdef VFLUSH
            TTYCharSet(term.c_cc[VFLUSH], WOLFSSH_VFLUSH, mode, &idx);
        #endif
        #ifdef VSWTCH
            TTYCharSet(term.c_cc[VSWTCH], WOLFSSH_VSWTCH, mode, &idx);
        #endif
        #ifdef VSTATUS
            TTYCharSet(term.c_cc[VSTATUS], WOLFSSH_VSTATUS, mode, &idx);
        #endif
        TTYCharSet(term.c_cc[VDISCARD], WOLFSSH_VDISCARD, mode, &idx);

        /* c_iflag for input modes */
        TTYSet((term.c_iflag & IGNPAR), WOLFSSH_IGNPAR, mode, &idx);
        TTYSet((term.c_iflag & PARMRK), WOLFSSH_PARMRK, mode, &idx);
        TTYSet((term.c_iflag & INPCK), WOLFSSH_INPCK, mode, &idx);
        TTYSet((term.c_iflag & ISTRIP), WOLFSSH_ISTRIP, mode, &idx);
        TTYSet((term.c_iflag & INLCR), WOLFSSH_INLCR, mode, &idx);
        TTYSet((term.c_iflag & IGNCR), WOLFSSH_IGNCR, mode, &idx);
        TTYSet((term.c_iflag & ICRNL), WOLFSSH_ICRNL, mode, &idx);
        #ifdef IUCLC
            TTYSet((term.c_iflag & IUCLC), WOLFSSH_IUCLC, mode, &idx);
        #endif
        TTYSet((term.c_iflag & IXON), WOLFSSH_IXON, mode, &idx);
        TTYSet((term.c_iflag & IXANY), WOLFSSH_IXANY, mode, &idx);
        TTYSet((term.c_iflag & IXOFF), WOLFSSH_IXOFF, mode, &idx);
        TTYSet((term.c_iflag & IMAXBEL), WOLFSSH_IMAXBEL, mode, &idx);

        /* c_lflag */
        TTYSet((term.c_lflag & ISIG), WOLFSSH_ISIG, mode, &idx);
        TTYSet((term.c_lflag &  ICANON), WOLFSSH_ICANON, mode, &idx);
        #ifdef XCASE
            TTYSet((term.c_lflag &  XCASE), WOLFSSH_XCASE, mode, &idx);
        #endif
        TTYSet((term.c_lflag &  ECHO), WOLFSSH_ECHO, mode, &idx);
        TTYSet((term.c_lflag &  ECHOE), WOLFSSH_ECHOE, mode, &idx);
        TTYSet((term.c_lflag &  ECHOK), WOLFSSH_ECHOK, mode, &idx);
        TTYSet((term.c_lflag &  ECHONL), WOLFSSH_ECHONL, mode, &idx);
        TTYSet((term.c_lflag &  NOFLSH), WOLFSSH_NOFLSH, mode, &idx);
        TTYSet((term.c_lflag &  TOSTOP), WOLFSSH_TOSTOP, mode, &idx);
        TTYSet((term.c_lflag &  IEXTEN), WOLFSSH_IEXTEN, mode, &idx);
        TTYSet((term.c_lflag &  ECHOCTL), WOLFSSH_ECHOCTL, mode, &idx);
        TTYSet((term.c_lflag &  ECHOKE), WOLFSSH_ECHOKE, mode, &idx);
        #ifdef PENDIN
            TTYSet((term.c_lflag &  PENDIN), WOLFSSH_PENDIN, mode, &idx);
        #endif

        /* c_oflag */
        TTYSet((term.c_oflag &  OPOST), WOLFSSH_OPOST, mode, &idx);
        #ifdef OLCUC
            TTYSet((term.c_oflag &  OLCUC), WOLFSSH_OLCUC, mode, &idx);
        #endif
        TTYSet((term.c_oflag &  ONLCR), WOLFSSH_ONLCR, mode, &idx);
        TTYSet((term.c_oflag &  OCRNL), WOLFSSH_OCRNL, mode, &idx);
        TTYSet((term.c_oflag &  ONOCR), WOLFSSH_ONOCR, mode, &idx);
        TTYSet((term.c_oflag &  ONLRET), WOLFSSH_ONLRET, mode, &idx);

        /* c_cflag */
        TTYSet((term.c_cflag &  CS7), WOLFSSH_CS7, mode, &idx);
        TTYSet((term.c_cflag &  CS8), WOLFSSH_CS8, mode, &idx);
        TTYSet((term.c_cflag &  PARENB), WOLFSSH_PARENB, mode, &idx);
        TTYSet((term.c_cflag &  PARODD), WOLFSSH_PARODD, mode, &idx);
    }
    #endif /* !USE_WINDOWS_API && !MICROCHIP_PIC32 && !NO_TERMIOS */

    mode[idx++] = WOLFSSH_TTY_OP_OSPEED;
    c32toa(baud, mode + idx); idx += UINT32_SZ;
    mode[idx++] = WOLFSSH_TTY_OP_ISPEED;
    c32toa(baud, mode + idx); idx += UINT32_SZ;

    (void)ssh;
    mode[idx++] = WOLFSSH_TTY_OP_END;
    return idx;
}


/* sends request for pseudo-terminal (rfc 4254)
 * returns WS_SUCCESS on success */
int SendChannelTerminalRequest(WOLFSSH* ssh)
{
    byte* output;
    word32 idx;
    int ret = WS_SUCCESS;
    WOLFSSH_CHANNEL* channel;
    const char cType[] = "pty-req";
    const char envVar[] = "xterm";
    byte mode[4096];
    word32 envSz, typeSz, modeSz;
    word32 w = 80, h = 24;
    word32 pxW = 0, pxH = 0;

    WLOG(WS_LOG_DEBUG, "Entering SendChannelTerminalRequest()");

    if (ssh == NULL)
        ret = WS_BAD_ARGUMENT;

    envSz  = (word32)WSTRLEN(envVar);
    typeSz = (word32)WSTRLEN(cType);
    modeSz = CreateMode(ssh, mode);

    if (ret == WS_SUCCESS) {
        channel = ChannelFind(ssh,
                ssh->defaultPeerChannelId, WS_CHANNEL_ID_PEER);
        if (channel == NULL)
            ret = WS_INVALID_CHANID;
    }

    /*     craft packet with the following structure
     *     byte      MSGID_CHANNEL_REQUEST
     *     word32    channel
     *     string    "pty-req"
     *     boolean   want_reply
     *     string    term environment variable
     *     word32    terminal width
     *     word32    terminal height
     *     word32    terminal width (pixels)
     *     word32    terminal height (pixels)
     *     string    encoded terminal modes
     */

    if (ret == WS_SUCCESS)
        ret = PreparePacket(ssh, MSG_ID_SZ + UINT32_SZ + LENGTH_SZ +
                                 typeSz + BOOLEAN_SZ +
                                 ((envSz > 0)? UINT32_SZ : 0) + envSz +
                                 UINT32_SZ * 4 +
                                 ((modeSz > 0)? UINT32_SZ : 0) + modeSz);

    if (ret == WS_SUCCESS) {
        output = ssh->outputBuffer.buffer;
        idx    = ssh->outputBuffer.length;

        output[idx++] = MSGID_CHANNEL_REQUEST;
        c32toa(channel->peerChannel, output + idx); idx += UINT32_SZ;
        c32toa(typeSz, output + idx);               idx += LENGTH_SZ;
        WMEMCPY(output + idx, cType, typeSz);       idx += typeSz;
        output[idx++] = 1; /* want reply */

        if (envSz > 0) {
            c32toa(envSz, output + idx);          idx += UINT32_SZ;
            WMEMCPY(output + idx, envVar, envSz); idx += envSz;
        }

        c32toa(w, output + idx);   idx += UINT32_SZ;
        c32toa(h, output + idx);   idx += UINT32_SZ;
        c32toa(pxW, output + idx); idx += UINT32_SZ;
        c32toa(pxH, output + idx); idx += UINT32_SZ;

        if (modeSz > 0) {
            c32toa(modeSz, output + idx);          idx += UINT32_SZ;
            WMEMCPY(output + idx, mode, modeSz);   idx += modeSz;
        }

        ssh->outputBuffer.length = idx;

        WLOG(WS_LOG_INFO, "Sending Pseudo-Terminal Channel Request: ");
        WLOG(WS_LOG_INFO, "  channelId = %u", channel->peerChannel);
        WLOG(WS_LOG_INFO, "  type = %s", cType);
        WLOG(WS_LOG_INFO, "  wantReply = %u", 1);
        WLOG(WS_LOG_INFO, "  (width , height) = (%d , %d)", w, h);
        WLOG(WS_LOG_INFO, "  pixels (width , height) = (%d , %d)", pxW, pxH);
        WLOG(WS_LOG_INFO, "  term mode = %s", mode);


        ret = BundlePacket(ssh);
    }

    if (ret == WS_SUCCESS)
        ret = wolfSSH_SendPacket(ssh);

    WLOG(WS_LOG_DEBUG, "Leaving SendChannelTerminalRequest(), ret = %d", ret);
    return ret;
}
#endif /* WOLFSSH_TERM */


#ifdef WOLFSSH_AGENT

int SendChannelAgentRequest(WOLFSSH* ssh)
{
    byte* output;
    word32 idx;
    int ret = WS_SUCCESS;
    WOLFSSH_CHANNEL* channel;
    const char* cType = "auth-agent-req@openssh.com";
    word32 typeSz;

    WLOG(WS_LOG_DEBUG, "Entering SendChannelRequestAgent()");

    if (ssh == NULL)
        ret = WS_BAD_ARGUMENT;

    if (ret == WS_SUCCESS) {
        channel = ChannelFind(ssh,
                ssh->defaultPeerChannelId, WS_CHANNEL_ID_PEER);
        if (channel == NULL)
            ret = WS_INVALID_CHANID;
    }

    if (ret == WS_SUCCESS) {
        typeSz = (word32)WSTRLEN(cType);
        ret = PreparePacket(ssh, MSG_ID_SZ + UINT32_SZ + LENGTH_SZ +
                                 typeSz + BOOLEAN_SZ);
    }

    if (ret == WS_SUCCESS) {
        output = ssh->outputBuffer.buffer;
        idx = ssh->outputBuffer.length;

        output[idx++] = MSGID_CHANNEL_REQUEST;
        c32toa(channel->peerChannel, output + idx);
        idx += UINT32_SZ;
        c32toa(typeSz, output + idx);
        idx += LENGTH_SZ;
        WMEMCPY(output + idx, cType, typeSz);
        idx += typeSz;
        output[idx++] = 0;

        ssh->outputBuffer.length = idx;

        WLOG(WS_LOG_INFO, "Sending Channel Request: ");
        WLOG(WS_LOG_INFO, "  channelId = %u", channel->peerChannel);
        WLOG(WS_LOG_INFO, "  type = %s", cType);
        WLOG(WS_LOG_INFO, "  wantReply = %u", 0);

        ret = BundlePacket(ssh);
    }

    if (ret == WS_SUCCESS)
        ret = wolfSSH_SendPacket(ssh);

    WLOG(WS_LOG_DEBUG, "Leaving SendChannelRequestAgent(), ret = %d", ret);
    return ret;
}

#endif /* WOLFSSH_AGENT */


int SendChannelSuccess(WOLFSSH* ssh, word32 channelId, int success)
{
    byte* output;
    word32 idx;
    int ret = WS_SUCCESS;
    WOLFSSH_CHANNEL* channel;

    WLOG(WS_LOG_DEBUG, "Entering SendChannelSuccess(), %s",
         success ? "Success" : "Failure");

    if (ssh == NULL)
        ret = WS_BAD_ARGUMENT;

    if (ret == WS_SUCCESS) {
        channel = ChannelFind(ssh, channelId, WS_CHANNEL_ID_SELF);
        if (channel == NULL) {
            WLOG(WS_LOG_DEBUG, "Invalid channel");
            ret = WS_INVALID_CHANID;
        }
    }

    if (ret == WS_SUCCESS)
        ret = PreparePacket(ssh, MSG_ID_SZ + UINT32_SZ);

    if (ret == WS_SUCCESS) {
        output = ssh->outputBuffer.buffer;
        idx = ssh->outputBuffer.length;

        output[idx++] = success ?
                        MSGID_CHANNEL_SUCCESS : MSGID_CHANNEL_FAILURE;
        c32toa(channel->peerChannel, output + idx);
        idx += UINT32_SZ;

        ssh->outputBuffer.length = idx;

        ret = BundlePacket(ssh);
    }

    if (ret == WS_SUCCESS)
        ret = wolfSSH_SendPacket(ssh);

    WLOG(WS_LOG_DEBUG, "Leaving SendChannelSuccess(), ret = %d", ret);
    return ret;
}


#if (defined(WOLFSSH_SFTP) || defined(WOLFSSH_SCP)) && \
    !defined(NO_WOLFSSH_SERVER)
/* cleans up absolute path
 * returns size of new path on success (strlen sz) and negative values on fail*/
int wolfSSH_CleanPath(WOLFSSH* ssh, char* in)
{
    int  i;
    long sz;
    byte found;
    char *path;

    if (in == NULL) {
        return WS_BAD_ARGUMENT;
    }

    sz   = (long)WSTRLEN(in);
    path = (char*)WMALLOC(sz+1, ssh->ctx->heap, DYNTYPE_PATH);
    if (path == NULL) {
        return WS_MEMORY_E;
    }
    WMEMCPY(path, in, sz);
    path[sz] = '\0';

#if defined(WOLFSSL_NUCLEUS) || defined(USE_WINDOWS_API)
    for (i = 0; i < sz; i++) {
        if (path[i] == '/') path[i] = '\\';
    }
#endif

    /* remove any ./ patterns */
    for (i = 1; i < sz - 1; i++) {
        if (path[i] == '.' && path[i - 1] != '.' && path[i + 1] == WS_DELIM) {
            WMEMMOVE(path + i, path + i + 1, sz - i - 1);
            path[sz - 1] = '\0';
            i--;
        }
    }
    sz = (int)WSTRLEN(path);

    /* remove any /./ patterns */
    for (i = 1; i + 1 < sz; i++) {
        if (path[i] == '.' && path[i - 1] == WS_DELIM && path[i + 1] == WS_DELIM) {
            WMEMMOVE(path + i, path + i + 1, sz - i + 1);
            sz -= 1;
            i--;
        }
    }

    /* remove any double '/' or '\' chars */
    for (i = 0; i < sz; i++) {
        if ((path[i] == WS_DELIM && path[i+1] == WS_DELIM)) {
            WMEMMOVE(path + i, path + i + 1, sz - i);
            sz -= 1;
            i--;
        }
    }

    if (path != NULL) {
        /* go through path until no cases are found */
        do {
            int prIdx = 0; /* begin of cut */
            int enIdx = 0; /* end of cut */
            sz = (long)WSTRLEN(path);

            found = 0;
            for (i = 1; i < sz; i++) {
                if (path[i] == WS_DELIM) {
                    int z;

                    /* if next two chars are .. then delete */
                    if (path[i+1] == '.' && path[i+2] == '.') {
                        enIdx = i + 3;

                        /* start at one char before / and retrace path */
                        for (z = i - 1; z > 0; z--) {
                            if (path[z] == WS_DELIM || path[z] == ':') {
                                prIdx = z;
                                break;
                            }
                        }

                        /* cut out .. and previous */
                        WMEMMOVE(path + prIdx, path + enIdx, sz - enIdx);
                        path[sz - (enIdx - prIdx)] = '\0';

                        if (enIdx == sz) {
                            path[prIdx] = '\0';
                        }

                        /* case of at / */
                        if (WSTRLEN(path) == 0) {
                           path[0] = '/';
                           path[1] = '\0';
                        }

                        found = 1;
                        break;
                    }
                }
            }
        } while (found);

#if defined(WOLFSSL_NUCLEUS) || defined(USE_WINDOWS_API)
        sz = (long)WSTRLEN(path);

        if (path[sz - 1] == ':') {
            path[sz] = WS_DELIM;
            path[sz + 1] = '\0';
        }

        /* clean up any multiple drive listed i.e. A:/A: */
        {
            int i,j;
            sz = (long)WSTRLEN(path);
            for (i = 0, j = 0; i < sz; i++) {
                if (path[i] == ':') {
                    if (j == 0) j = i;
                    else {
                        /* @TODO only checking once */
                        WMEMMOVE(path, path + i - WS_DRIVE_SIZE,
                                sz - i + WS_DRIVE_SIZE);
                        path[sz - i + WS_DRIVE_SIZE] = '\0';
                        break;
                    }
                }
            }
        }

        /* remove leading '/' for nucleus. Preserve case of single "/" */
        sz = (long)WSTRLEN(path);
        while (sz > 2 && path[0] == WS_DELIM) {
            sz--;
            WMEMMOVE(path, path + 1, sz);
            path[sz] = '\0';
        }
#endif

#ifndef FREESCALE_MQX
        /* remove trailing delimiter */
        if (sz > 3 && path[sz - 1] == WS_DELIM) {
            path[sz - 1] = '\0';
        }
#endif

#ifdef FREESCALE_MQX
        /* remove trailing '.' */
        if (path[sz - 1] == '.') {
            path[sz - 1] = '\0';
        }
#endif
    }

    /* copy result back to 'in' buffer */
    if (WSTRLEN(in) < WSTRLEN(path)) {
        WLOG(WS_LOG_ERROR, "Fatal error cleaning path");
        WFREE(path, ssh->ctx->heap, DYNTYPE_PATH);
        return WS_BUFFER_E;
    }
    sz = WSTRLEN(path);
    WMEMCPY(in, path, sz);
    in[sz] = '\0';
    WFREE(path, ssh->ctx->heap, DYNTYPE_PATH);
    return (int)sz;
}
#endif /* WOLFSSH_SFTP || WOLFSSH_SCP */


#ifdef DEBUG_WOLFSSH

#define LINE_WIDTH 16
void DumpOctetString(const byte* input, word32 inputSz)
{
    int rows = inputSz / LINE_WIDTH;
    int remainder = inputSz % LINE_WIDTH;
    int i,j;

    for (i = 0; i < rows; i++) {
        printf("%04X: ", i * LINE_WIDTH);
        for (j = 0; j < LINE_WIDTH; j++) {
            printf("%02X ", input[i * LINE_WIDTH + j]);
        }
        printf("\n");
    }
    if (remainder) {
        printf("%04X: ", i * LINE_WIDTH);
        for (j = 0; j < remainder; j++) {
            printf("%02X ", input[i * LINE_WIDTH + j]);
        }
        printf("\n");
    }
}

#endif

#ifdef WOLFSSH_SFTP

/* converts the octal input to decimal. Input is in string format i.e. 0666
 * returns the decimal value on success or negative value on failure */
int wolfSSH_oct2dec(WOLFSSH* ssh, byte* oct, word32 octSz)
{
    int ret;
    word32 i;

    if (octSz > WOLFSSH_MAX_OCTET_LEN || ssh == NULL || oct == NULL) {
        return WS_BAD_ARGUMENT;
    }

    /* convert octal string to int without mp_read_radix() */
    ret = 0;

    for (i = 0; i < octSz; i++)
    {
        if (oct[i] < '0' || oct[0] > '7') {
            ret = WS_BAD_ARGUMENT;
            break;
        }
        ret <<= 3;
        ret |= (oct[i] - '0');
    }

    return ret;
}


/* addend1 += addend2 */
void AddAssign64(word32* addend1, word32 addend2)
{
    word32 tmp = addend1[0];
    if ((addend1[0] += addend2) < tmp)
        addend1[1]++;
}

#endif /* WOLFSSH_SFTP */<|MERGE_RESOLUTION|>--- conflicted
+++ resolved
@@ -2344,17 +2344,10 @@
 {
     switch (id) {
 #ifndef WOLFSSH_NO_AES_GCM
-<<<<<<< HEAD
-    return (id == ID_AES128_GCM);
-#else
-    (void)id;
-    return 0;
-=======
         case ID_AES128_GCM:
         case ID_AES192_GCM:
         case ID_AES256_GCM:
             return 1;
->>>>>>> 784567ee
 #endif
         default:
             return 0;
